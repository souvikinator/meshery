const { createServer } = require('http')
const { parse } = require('url')
const next = require('next')

const port = parseInt(process.env.PORT, 10) || 3000
const dev = process.env.NODE_ENV !== 'production'
const app = next({ dev })
const handle = app.getRequestHandler()
var httpProxy = require('http-proxy');

var proxy = httpProxy.createProxyServer({});

proxy.on('error', function (err, req, res) {
  res.writeHead(500, {
    'Content-Type': 'text/plain'
  });
  res.end('Unexpected issue.');
});


app.prepare().then(() => {
  createServer((req, res) => {
    // Be sure to pass `true` as the second argument to `url.parse`.
    // This tells it to parse the query portion of the URL.
    const { pathname } = parse(req.url, true);
    if (pathname.startsWith("/api") || pathname.startsWith("/logout") || pathname.startsWith("/login")){
      proxy.web(req, res, { target: 'http://localhost:9081' });
    } else {
<<<<<<< HEAD
        handle(req, res)
=======
      handle(req, res)
      return
>>>>>>> 2e8038f5
    }

  }).listen(port, err => {
    if (err) throw err
    console.log(`> Ready on http://localhost:${port}`)
  })
})<|MERGE_RESOLUTION|>--- conflicted
+++ resolved
@@ -26,12 +26,7 @@
     if (pathname.startsWith("/api") || pathname.startsWith("/logout") || pathname.startsWith("/login")){
       proxy.web(req, res, { target: 'http://localhost:9081' });
     } else {
-<<<<<<< HEAD
         handle(req, res)
-=======
-      handle(req, res)
-      return
->>>>>>> 2e8038f5
     }
 
   }).listen(port, err => {
