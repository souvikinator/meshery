--- conflicted
+++ resolved
@@ -62,12 +62,9 @@
 
 - `handleFilter` (function, required): A callback function that is called when the user applies a filter. This function receives the filtered data as an argument.
 
-<<<<<<< HEAD
-=======
 - `autoFilter` (boolean,optional) :  A boolean to indicate if the filter should be applied automatically (on user input) .
  
 
->>>>>>> 6640f6f8
 # Finite State Machine (FSM) for `TypingFilter` Component
 
 This README provides an overview of the Finite State Machine (FSM) implementation used to manage the state of the `TypingFilter` component.
