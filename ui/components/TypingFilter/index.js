--- conflicted
+++ resolved
@@ -187,17 +187,10 @@
       });
     }
 
-<<<<<<< HEAD
-    return dispatch({
-      type: FILTER_EVENTS.INPUT_CHANGE,
-      payload: {
-        value: e.target.value,
-=======
     dispatch({
       type : FILTER_EVENTS.INPUT_CHANGE,
       payload : {
         value : e.target.value,
->>>>>>> 6640f6f8
       },
     });
 
@@ -239,11 +232,6 @@
     };
     inputFieldRef?.current?.addEventListener('keydown', handleKeyDown);
     return () => {
-<<<<<<< HEAD
-      inputFieldRef?.current?.removeEventListener('keydown', handleKeyDown);
-    };
-  }, [inputFieldRef.current]);
-=======
       inputFieldRef?.current?.removeEventListener("keydown", handleKeyDown)
     }
   }, [inputFieldRef.current])
@@ -255,7 +243,6 @@
     }
   }, [filteringState.state])
 
->>>>>>> 6640f6f8
 
   return (
     <div className={clsx(classes.root, 'mui-fixed')}>
