--- conflicted
+++ resolved
@@ -140,13 +140,9 @@
                             display: 'flex',
                             flexDirection: 'row',
                             fill: '#eee',
-<<<<<<< HEAD
-                            color: theme.palette.text.default,
                             paddingBlock: '9px 8px',
                             paddingInline: '18px 34px',
-=======
                             color: theme.palette.background.constant.white,
->>>>>>> b9338067
                           },
                         }}
                         MenuProps={{
