// @ts-check
import {
  Avatar, Dialog, DialogActions, DialogContent, DialogTitle, Divider, IconButton, NoSsr,
  TableCell, Tooltip, Typography
} from "@material-ui/core";
import { createTheme, makeStyles, MuiThemeProvider, withStyles } from "@material-ui/core/styles";
import TableSortLabel from "@material-ui/core/TableSortLabel";
import CloseIcon from "@material-ui/icons/Close";
import DeleteIcon from "@material-ui/icons/Delete";
import FullscreenIcon from '@material-ui/icons/Fullscreen';
import FullscreenExitIcon from '@material-ui/icons/FullscreenExit';
import PlayArrowIcon from '@material-ui/icons/PlayArrow';
import UploadIcon from "@material-ui/icons/Publish";
import SaveIcon from '@material-ui/icons/Save';
import MUIDataTable from "mui-datatables";
import { withSnackbar } from "notistack";
import React, { useEffect, useRef, useState } from "react";
import { UnControlled as CodeMirror } from "react-codemirror2";
import Moment from "react-moment";
import { connect } from "react-redux";
import { bindActionCreators } from "redux";
import dataFetch from "../lib/data-fetch";
<<<<<<< HEAD
import { CircularProgress } from "@material-ui/core";
import ExpandMoreIcon from "@material-ui/icons/ExpandMore";
import jsYaml from "js-yaml";
import ListAltIcon from '@material-ui/icons/ListAlt';
import ArrowBackIcon from '@material-ui/icons/ArrowBack';
import URLUploader from "./URLUploader";
import { createPatternFromConfig, createWorkloadTraitSets, getPatternServiceName } from "./MesheryMeshInterface/helpers";
import LazyPatternServiceForm from "./MesheryMeshInterface/LazyPatternServiceForm";
import FILE_OPS from "../utils/configurationFileHandlersEnum"
=======
import { updateProgress } from "../lib/store";
>>>>>>> 2c2c9e21
import { trueRandom } from "../lib/trueRandom";
import PatternForm from "./configuratorComponents/patternConfigurator";
import PromptComponent from "./PromptComponent";
import URLUploader from "./URLUploader";

const styles = (theme) => ({
  grid : {
    padding : theme.spacing(2),
  },
  tableHeader : {
    fontWeight : "bolder",
    fontSize : 18,
  },
  muiRow : {
    '& .MuiTableRow-root' : {
      cursor : 'pointer'
    }
  },
  iconPatt : {
    width : "24px",
    height : "24px",
  }
});

const useStyles = makeStyles((theme) => ({
  backButton : {
    marginRight : theme.spacing(2),
  },
  yamlDialogTitle : {
    display : "flex",
    alignItems : "center"
  },
  yamlDialogTitleText : {
    flexGrow : 1
  },
  fullScreenCodeMirror : {
    height : '100%',
    '& .CodeMirror' : {
      minHeight : "300px",
      height : '100%',
    }
  },
  autoComplete : {
    width : "120px",
    minWidth : "120px",
    maxWidth : 150,
    marginRight : "auto"
  },
  iconPatt : {
    width : "10px",
    height : "10px",
    "& .MuiAvatar-img" : {
      height : '60%',
      width : '60%'
    }
  }
}));

function CustomToolbar(onClick, urlOnClick) {
  return function Toolbar() {
    return (
      <>
        <label htmlFor="upload-button">
          <input type="file" accept=".yaml, .yml" hidden onChange={onClick} id="upload-button" name="upload-button" />
          <Tooltip title="Upload Pattern">
            <IconButton aria-label="Upload" component="span">
              <UploadIcon />
            </IconButton>
          </Tooltip>
        </label>
        <label htmlFor="url-upload-button">
          <URLUploader onSubmit={urlOnClick} />
        </label>
      </>
    );
  };
}

function TooltipIcon({ children, onClick, title }) {
  return (
    <Tooltip title={title} placement="top" arrow interactive >
      <IconButton onClick={onClick}>
        {children}
      </IconButton>
    </Tooltip>
  );
}

function YAMLEditor({ pattern, onClose, onSubmit }) {
  const classes = useStyles();
  const [yaml, setYaml] = useState("");
  const [fullScreen, setFullScreen] = useState(false);

  const toggleFullScreen = () => {
    setFullScreen(!fullScreen);
  };

  return (
    <Dialog onClose={onClose} aria-labelledby="pattern-dialog-title" open maxWidth="md" fullScreen={fullScreen} fullWidth={!fullScreen}>
      <DialogTitle disableTypography id="pattern-dialog-title" className={classes.yamlDialogTitle}>
        <Typography variant="h6" className={classes.yamlDialogTitleText}>
          {pattern.name}
        </Typography>
        <TooltipIcon
          title={fullScreen ? "Exit Fullscreen" : "Enter Fullscreen"}
          onClick={toggleFullScreen}>
          {fullScreen ? <FullscreenExitIcon /> : <FullscreenIcon />}
        </TooltipIcon>
        <TooltipIcon title="Exit" onClick={onClose}>
          <CloseIcon />
        </TooltipIcon>
      </DialogTitle>
      <Divider variant="fullWidth" light />
      <DialogContent>
        <CodeMirror
          value={pattern.pattern_file}
          className={fullScreen ? classes.fullScreenCodeMirror : ""}
          options={{
            theme : "material",
            lineNumbers : true,
            lineWrapping : true,
            gutters : ["CodeMirror-lint-markers"],
            lint : true,
            mode : "text/x-yaml",
          }}
          onChange={(_, data, val) => setYaml(val)}
        />
      </DialogContent>
      <Divider variant="fullWidth" light />
      <DialogActions>
        <Tooltip title="Update Pattern">
          <IconButton
            aria-label="Update"
            color="primary"
            onClick={() => onSubmit(yaml, pattern.id, pattern.name, FILE_OPS.UPDATE)}
          >
            <SaveIcon />
          </IconButton>
        </Tooltip>
        <Tooltip title="Delete Pattern">
          <IconButton
            aria-label="Delete"
            color="primary"
            onClick={() => onSubmit(yaml, pattern.id, pattern.name,)}
          >
            <DeleteIcon />
          </IconButton>
        </Tooltip>
      </DialogActions>
    </Dialog>
  );
}

function resetSelectedPattern() {
  return { show : false, pattern : null };
}

function MesheryPatterns({
  updateProgress, enqueueSnackbar, closeSnackbar, user, classes
}) {
  const [page, setPage] = useState(0);
  const [search] = useState("");
  const [sortOrder] = useState("");
  const [count, setCount] = useState(0);
  const [pageSize, setPageSize] = useState(10);
  const modalRef = useRef(null);
  const [patterns, setPatterns] = useState([]);
  const [selectedRowData, setSelectedRowData] = useState(null);
  const [selectedPattern, setSelectedPattern] = useState(resetSelectedPattern());

  const DEPLOY_URL = '/api/pattern/deploy';

  const getMuiTheme = () => createTheme({
    overrides : {
      MuiInput : {
        underline : {
          "&:hover:not(.Mui-disabled):before" : {
            borderBottom : "2px solid #222"
          },
          "&:after" : {
            borderBottom : "2px solid #222"
          }
        }
      },
      MUIDataTableSearch : {
        searchIcon : {
          color : "#607d8b",
          marginTop : "7px",
          marginRight : "8px",
        },
        clearIcon : {
          "&:hover" : {
            color : "#607d8b"
          }
        },
      },
      MUIDataTableSelectCell : {
        checkboxRoot : {
          '&$checked' : {
            color : '#607d8b',
          },
        },
      },
      MUIDataTableToolbar : {
        iconActive : {
          color : "#222"
        },
        icon : {
          "&:hover" : {
            color : "#607d8b"
          }
        },
      }
    }
  });

  const ACTION_TYPES = {
    FETCH_PATTERNS : {
      name : "FETCH_PATTERNS",
      error_msg : "Failed to fetch patterns"
    },
    UPDATE_PATTERN : {
      name : "UPDATE_PATTERN",
      error_msg : "Failed to update pattern file"
    },
    DELETE_PATTERN : {
      name : "DELETE_PATTERN",
      error_msg : "Failed to delete pattern file"
    },
    DEPLOY_PATTERN : {
      name : "DEPLOY_PATTERN",
      error_msg : "Failed to deploy pattern file"
    },
    UPLOAD_PATTERN : {
      name : "UPLOAD_PATTERN",
      error_msg : "Failed to upload pattern file"
    },
  };

  const searchTimeout = useRef(null);
  /**
   * fetch patterns when the page loads
   */
  useEffect(() => {
    fetchPatterns(page, pageSize, search, sortOrder);
    document.body.style.overflowX = "hidden"

    return (() => document.body.style.overflowX = "auto")
  }, []);

  const handleDeploy = (pattern_file) => {
    updateProgress({ showProgress : true });
    dataFetch(
      DEPLOY_URL,
      {
        credentials : "include",
        method : "POST",
        body : pattern_file,
      }, () => {
        console.log("PatternFile Deploy API", `/api/pattern/deploy`);
        updateProgress({ showProgress : false });
        enqueueSnackbar("Pattern Successfully Deployed!", {
          variant : "success",
          action : function Action(key) {
            return (
              <IconButton key="close" aria-label="Close" color="inherit" onClick={() => closeSnackbar(key)}>
                <CloseIcon />
              </IconButton>
            );
          },
          autoHideDuration : 2000,
        });
      },
      handleError(ACTION_TYPES.DEPLOY_PATTERN),
    );
  };

  function fetchPatterns(page, pageSize, search, sortOrder) {
    if (!search) search = "";
    if (!sortOrder) sortOrder = "";

    const query = `?page=${page}&page_size=${pageSize}&search=${encodeURIComponent(search)}&order=${encodeURIComponent(
      sortOrder
    )}`;

    updateProgress({ showProgress : true });

    dataFetch(
      `/api/pattern${query}`,
      { credentials : "include", },
      (result) => {
        console.log("PatternFile API", `/api/pattern${query}`);
        updateProgress({ showProgress : false });
        if (result) {
          setPatterns(result.patterns || []);
          setPage(result.page || 0);
          setPageSize(result.page_size || 0);
          setCount(result.total_count || 0);
        }
      },
      handleError(ACTION_TYPES.FETCH_PATTERNS)
    );
  }

  const handleError = (action) => (error) => {
    updateProgress({ showProgress : false });

    enqueueSnackbar(`${action.error_msg}: ${error}`, {
      variant : "error",
      action : function Action(key) {
        return (
          <IconButton key="close" aria-label="Close" color="inherit" onClick={() => closeSnackbar(key)}>
            <CloseIcon />
          </IconButton>
        );
      },
      autoHideDuration : 8000,
    });
  };

  function resetSelectedRowData() {
    return () => {
      setSelectedRowData(null);
    };
  }

  function handleSubmit(data, id, name, type) {
<<<<<<< HEAD
    updateProgress({ showProgress : true })
    if (type === FILE_OPS.DELETE) {
=======
    updateProgress({ showProgress : true });
    if (type === "delete") {
>>>>>>> 2c2c9e21
      dataFetch(
        `/api/pattern/${id}`,
        {
          credentials : "include",
          method : "DELETE",
        },
        () => {
          console.log("PatternFile API", `/api/pattern/${id}`);
          updateProgress({ showProgress : false });
          fetchPatterns(page, pageSize, search, sortOrder);
          resetSelectedRowData()();
        },
        handleError(ACTION_TYPES.DELETE_PATTERN)
      );
    }

    if (type === FILE_OPS.UPDATE) {
      dataFetch(
        `/api/pattern`,
        {
          credentials : "include",
          method : "POST",
          body : JSON.stringify({ pattern_data : { id, pattern_file : data }, save : true }),
        },
        () => {
          console.log("PatternFile API", `/api/pattern`);
          updateProgress({ showProgress : false });
          fetchPatterns(page, pageSize, search, sortOrder);
        },
        handleError(ACTION_TYPES.UPDATE_PATTERN)
      );
    }

<<<<<<< HEAD
    if (type === FILE_OPS.FILE_UPLOAD || type=== FILE_OPS.URL_UPLOAD) {
      let body;
      if (type === FILE_OPS.FILE_UPLOAD) {
        body = JSON.stringify({  pattern_data : { pattern_file : data }, save : true })
      }
      if (type === FILE_OPS.URL_UPLOAD) {
        body = JSON.stringify({ url : data, save : true })
=======
    if (type === "upload" || type === "urlupload") {
      let body;
      if (type === "upload") {
        body = JSON.stringify({ pattern_data : { pattern_file : data }, save : true });
      }
      if (type === "urlupload") {
        body = JSON.stringify({ url : data, save : true });
>>>>>>> 2c2c9e21
      }
      dataFetch(
        `/api/pattern`,
        {
          credentials : "include",
          method : "POST",
          body,
        },
        () => {
          console.log("PatternFile API", `/api/pattern`);
          updateProgress({ showProgress : false });
          fetchPatterns(page, pageSize, search, sortOrder);
        },
        handleError(ACTION_TYPES.UPLOAD_PATTERN)
      );
    }
  }

  function uploadHandler(ev) {
    if (!ev.target.files?.length) return;

    const file = ev.target.files[0];
    // Create a reader
    const reader = new FileReader();
    reader.addEventListener("load", (event) => {
      handleSubmit(
        event.target.result,
        "",
        file?.name || "meshery_" + Math.floor(trueRandom() * 100),
        FILE_OPS.URL_UPLOAD,
      );
    });
    reader.readAsText(file);
  }

  function urlUploadHandler(link) {
    handleSubmit(link, "", "meshery_" + Math.floor(trueRandom() * 100), FILE_OPS.URL_UPLOAD);
    // console.log(link, "valid");
  }
  const columns = [
    {
      name : "name",
      label : "Pattern Name",
      options : {
        filter : false,
        sort : true,
        searchable : true,
        customHeadRender : function CustomHead({ index, ...column }, sortColumn) {
          return (
            <TableCell key={index} onClick={() => sortColumn(index)}>
              <TableSortLabel active={column.sortDirection != null} direction={column.sortDirection || "asc"}>
                <b>{column.label}</b>
              </TableSortLabel>
            </TableCell>
          );
        },
      },
    },
    {
      name : "created_at",
      label : "Upload Timestamp",
      options : {
        filter : false,
        sort : true,
        searchable : true,
        customHeadRender : function CustomHead({ index, ...column }, sortColumn) {
          return (
            <TableCell key={index} onClick={() => sortColumn(index)}>
              <TableSortLabel active={column.sortDirection != null} direction={column.sortDirection || "asc"}>
                <b>{column.label}</b>
              </TableSortLabel>
            </TableCell>
          );
        },
        customBodyRender : function CustomBody(value) {
          return <Moment format="LLLL">{value}</Moment>;
        },
      },
    },
    {
      name : "updated_at",
      label : "Update Timestamp",
      options : {
        filter : false,
        sort : true,
        searchable : true,
        customHeadRender : function CustomHead({ index, ...column }, sortColumn) {
          return (
            <TableCell key={index} onClick={() => sortColumn(index)}>
              <TableSortLabel active={column.sortDirection != null} direction={column.sortDirection || "asc"}>
                <b>{column.label}</b>
              </TableSortLabel>
            </TableCell>
          );
        },
        customBodyRender : function CustomBody(value) {
          return <Moment format="LLLL">{value}</Moment>;
        },
      },
    },
    {
      name : "Actions",
      options : {
        filter : false,
        sort : false,
        searchable : false,
        customHeadRender : function CustomHead({ index, ...column }) {
          return (
            <TableCell key={index}>
              <b>{column.label}</b>
            </TableCell>
          );
        },
        customBodyRender : function CustomBody(_, tableMeta) {
          const rowData = patterns[tableMeta.rowIndex];
          return (
            <>
              {/* <Tooltip title="Configure">*/}
              <IconButton onClick={() => setSelectedPattern({ pattern : patterns[tableMeta.rowIndex], show : true })}>
                <Avatar src="/static/img/pattwhite.svg" className={classes.iconPatt} imgProps={{ height : "16px", width : "16px" }} />
              </IconButton>
              {/*</Tooltip> */}
              <IconButton
                title="Deploy"
                onClick={() => handleDeploy(rowData.pattern_file)}
              >
                <PlayArrowIcon />
              </IconButton>
            </>
          );
        },
      },
    },
  ];

  columns.forEach((column, idx) => {
    if (column.name === sortOrder.split(" ")[0]) {
      columns[idx].options.sortDirection = sortOrder.split(" ")[1];
    }
  });

  async function showModal(count) {
    let response = await modalRef.current.show({
      title : `Delete ${count ? count : ""} Pattern${count > 1 ? "s" : ''}?`,

      subtitle : `Are you sure you want to delete ${count > 1 ? "these" : 'this'}  ${count ? count : ""}  pattern${count > 1 ? "s" : ''}?`,

      options : ["Yes", "No"],
    });
    return response;
  }

  function deletePattern(id) {
    dataFetch(
      `/api/pattern/${id}`,
      {
        method : "DELETE",
        credentials : "include",
      },
      () => {
        updateProgress({ showProgress : false });

        enqueueSnackbar("Pattern deleted.", {
          variant : "success",
          autoHideDuration : 2000,
          action : function Action(key) {
            return (
              <IconButton key="close" aria-label="Close" color="inherit" onClick={() => closeSnackbar(key)}>
                <CloseIcon />
              </IconButton>
            );
          },
        });
        fetchPatterns(page, pageSize, search, sortOrder);
      },
      handleError("Failed to delete pattern")
    );
  }

  const options = {
    filter : false,
    sort : !(user && user.user_id === "meshery"),
    search : !(user && user.user_id === "meshery"),
    filterType : "textField",
    responsive : "scrollFullHeight",
    resizableColumns : true,
    serverSide : true,
    count,
    rowsPerPage : pageSize,
    rowsPerPageOptions : [10, 20, 25],
    fixedHeader : true,
    page,
    print : false,
    download : false,
    textLabels : {
      selectedRows : {
        text : "pattern(s) selected"
      }
    },
    customToolbar : CustomToolbar(uploadHandler, urlUploadHandler),

    onCellClick : (_, meta) => meta.colIndex !== 3 && setSelectedRowData(patterns[meta.rowIndex]),

    onRowsDelete : async function handleDelete(row) {
      let response = await showModal(Object.keys(row.lookup).length);
      console.log(response);
      if (response === "Yes") {
        const fid = Object.keys(row.lookup).map(idx => patterns[idx]?.id);
        fid.forEach(fid => deletePattern(fid));
      }
      if (response === "No")
        fetchPatterns(page, pageSize, search, sortOrder);
    },

    onTableChange : (action, tableState) => {
      const sortInfo = tableState.announceText
        ? tableState.announceText.split(" : ")
        : [];
      let order = "";
      if (tableState.activeColumn) {
        order = `${columns[tableState.activeColumn].name} desc`;
      }

      switch (action) {
        case "changePage":
          fetchPatterns(tableState.page, pageSize, search, sortOrder);
          break;
        case "changeRowsPerPage":
          fetchPatterns(page, tableState.rowsPerPage, search, sortOrder);
          break;
        case "search":
          if (searchTimeout.current) {
            clearTimeout(searchTimeout.current);
          }
          searchTimeout.current = setTimeout(() => {
            if (search !== tableState.searchText) {
              fetchPatterns(page, pageSize, tableState.searchText !== null
                ? tableState.searchText
                : "", sortOrder);
            }
          }, 500);
          break;
        case "sort":
          if (sortInfo.length == 2) {
            if (sortInfo[1] === "ascending") {
              order = `${columns[tableState.activeColumn].name} asc`;
            } else {
              order = `${columns[tableState.activeColumn].name} desc`;
            }
          }
          if (order !== sortOrder) {
            fetchPatterns(page, pageSize, search, order);
          }
          break;
      }
    },
  };

  return (
    <NoSsr>
      {selectedPattern.show &&
        <PatternForm onSubmit={handleSubmit} show={setSelectedPattern} pattern={selectedPattern.pattern} />}

      {selectedRowData && Object.keys(selectedRowData).length > 0 && (
        <YAMLEditor pattern={selectedRowData} onClose={resetSelectedRowData()} onSubmit={handleSubmit} />
      )}
      {
        !selectedPattern.show && <MuiThemeProvider theme={getMuiTheme()}>
          <MUIDataTable
            title={<div className={classes.tableHeader}>Patterns</div>}
            data={patterns}
            columns={columns}
            // @ts-ignore
            options={options}
            className={classes.muiRow}
          />
        </MuiThemeProvider>
      }
      <PromptComponent ref={modalRef} />
    </NoSsr>
  );
}

const mapDispatchToProps = (dispatch) => ({ updateProgress : bindActionCreators(updateProgress, dispatch), });

const mapStateToProps = (state) => {
  return { user : state.get("user")?.toObject(), };
};

// @ts-ignore
<<<<<<< HEAD
export default withStyles(styles)(connect(mapStateToProps, mapDispatchToProps)(withSnackbar(MesheryPatterns)));



// --------------------------------------------------------------------------------------------------
// -------------------------------------------- PATTERNS FORM ---------------------------------------
// --------------------------------------------------------------------------------------------------



function PatternForm({ pattern, onSubmit, show : setSelectedPattern }) {
  const [workloadTraitsSet, setWorkloadTraitsSet] = useState([]);
  const [deployServiceConfig, setDeployServiceConfig] = useState(getPatternJson() || {});
  const [yaml, setYaml] = useState(pattern.pattern_file);
  const classes = useStyles();
  const reference = useRef({});

  function getPatternJson() {
    const patternString = pattern.pattern_file;
    // @ts-ignore
    return jsYaml.load(patternString).services;
  }

  function getPatternKey(cfg) {
    return Object.keys(cfg?.services)?.[0] || undefined;
  }

  const handleSubmit = (cfg, patternName) => {
    console.log("submitted", { cfg, patternName })
    const key = getPatternKey(cfg);
    handleDeploy({ ...deployServiceConfig, [key] : cfg?.services?.[key] });
    if (key) setDeployServiceConfig({ ...deployServiceConfig, [key] : cfg?.services?.[key] });
  }

  const handleSettingsChange = (schemaSet) => () => {
    const config = createPatternFromConfig({
      [getPatternServiceName(schemaSet)] : {
        // @ts-ignore
        settings : reference.current?.getSettings(),
        // @ts-ignore
        traits : reference.current?.getTraits()
      }
    }, "default", true);

    handleChangeData(config, "");
  }

  const handleChangeData = (cfg, patternName) => {
    console.log("Ran Changed", { cfg, patternName })
    const key = getPatternKey(cfg);
    handleDeploy({ ...deployServiceConfig, [getPatternKey(cfg)] : cfg?.services?.[key] });
    if (key)
      setDeployServiceConfig({ ...deployServiceConfig, [getPatternKey(cfg)] : cfg?.services?.[key] });
  }

  const handleDelete = (cfg, patternName) => {
    console.log("deleted", cfg);
    const newCfg = workloadTraitsSet?.filter(schema => schema.workload.title !== patternName)
    setWorkloadTraitsSet(newCfg);
  }

  const handleDeploy = (cfg) => {
    const deployConfig = {};
    deployConfig.name = pattern.name;
    deployConfig.services = cfg;
    const deployConfigYaml = jsYaml.dump(deployConfig);
    setYaml(deployConfigYaml);
  }

  function handleSubmitFinalPattern(yaml, id, name, action) {
    onSubmit(yaml, id, name, action);
    setSelectedPattern(resetSelectedPattern()); // Remove selected pattern
  }

  const ns = "default";

  function saveCodeEditorChanges(data) {
    setYaml(data.valueOf().getValue())
  }

  function insertPattern(workload) {
    const attrName = getPatternServiceName(workload);
    var returnValue = {}
    Object.keys(deployServiceConfig).find(key => {
      if (deployServiceConfig[key]['type'] === attrName) {
        returnValue = deployServiceConfig[key]
        return true
      }
    })

    return returnValue;
  }

  useEffect(() => {
    createWorkloadTraitSets("").then(res => setWorkloadTraitsSet(res))
  }, []);

  if (!workloadTraitsSet) return <CircularProgress />

  return (
    <>
      <AppBar position="static" className={classes.appBar} elevation={0}>
        <Toolbar>
          <IconButton edge="start" className={classes.backButton} color="inherit" onClick={() => setSelectedPattern(resetSelectedPattern())}>
            <ArrowBackIcon />
          </IconButton>
          <Typography variant="h6">
            Edit Pattern Configuration of <i>{`${pattern.name}`}</i>
          </Typography>
        </Toolbar>
      </AppBar>
      <Grid container spacing={3}>
        <Grid item xs={12} md={6}>
          {workloadTraitsSet
            .filter((s) => s.type !== "addon")
            .sort((a, b) => (getPatternServiceName(a.workload) < getPatternServiceName(b.workload) ? -1 : 1))
            .map((s, i) => (
              <div style={{ marginBottom : "0.5rem" }} key={`svc-form-${i}`} >
                <LazyPatternServiceForm
                  schemaSet={s}
                  formData={insertPattern(s.workload)}
                  onSettingsChange={handleSettingsChange(s.workload)}
                  onSubmit={(val) => handleSubmit(val, pattern.name)}
                  onDelete={(val) => handleDelete(val, pattern.name)}
                  namespace={ns}
                  reference={reference}
                />
              </div>))}
          <Accordion style={{ width : '100%' }}>
            <AccordionSummary expandIcon={<ExpandMoreIcon />}>
              <Typography variant="h6">
                Configure Addons
              </Typography>
            </AccordionSummary>
            <AccordionDetails>
              {workloadTraitsSet
                .filter((s) => s.type === "addon")
                .sort((a, b) => (getPatternServiceName(a.workload) < getPatternServiceName(b.workload) ? -1 : 1))
                .map((s, i) => (
                  <Grid item key={`svc-form-addons-${i}`}>
                    <LazyPatternServiceForm
                      formData={deployServiceConfig[s.workload?.title]}
                      onSettingsChange={handleSettingsChange(s.workload)}
                      schemaSet={s}
                      onSubmit={handleSubmit}
                      onDelete={handleDelete}
                      namespace={ns}
                      reference={reference}
                    />
                  </Grid>
                ))}
            </AccordionDetails>
          </Accordion>
        </Grid>
        <Grid item xs={12} md={6} >
          <CodeEditor yaml={yaml} pattern={pattern} handleSubmitFinalPattern={handleSubmitFinalPattern} saveCodeEditorChanges={saveCodeEditorChanges} />
        </Grid>
      </Grid>
    </>
  );
}

function CodeEditor({ yaml, handleSubmitFinalPattern, saveCodeEditorChanges, pattern }) {
  const cardStyle = { position : "sticky", minWidth : "100%" };

  const classes = useStyles();

  return (
    <div>
      <Card
      // @ts-ignore
        style={cardStyle}>
        <CardContent >
          <CodeMirror
            value={yaml}
            className={classes.codeMirror}
            options={{
              theme : "material",
              lineNumbers : true,
              lineWrapping : true,
              gutters : ["CodeMirror-lint-markers"],
              mode : "text/x-yaml",
            }}
            onBlur={(a) => saveCodeEditorChanges(a)}
          />
          <CardActions style={{ justifyContent : "flex-end", marginBottom : '0px' }}>
            <Tooltip title="Save Pattern as New File">
              <IconButton
                aria-label="Save"
                color="primary"
                onClick={() => handleSubmitFinalPattern(yaml, "", `meshery_${Math.floor(trueRandom() * 100)}`, FILE_OPS.FILE_UPLOAD)}
              >
                <FileCopyIcon />
              </IconButton>
            </Tooltip>
            <Tooltip title="Update Pattern">
              <IconButton
                aria-label="Update"
                color="primary"
                onClick={() => handleSubmitFinalPattern(yaml, pattern.id, pattern.name, FILE_OPS.UPDATE)}
              >
                <SaveIcon />
              </IconButton>
            </Tooltip>
            <Tooltip title="Delete Pattern">
              <IconButton
                aria-label="Delete"
                color="secondary"
                onClick={() => handleSubmitFinalPattern(yaml, pattern.id, pattern.name, FILE_OPS.DELETE)}
              >
                <DeleteIcon />
              </IconButton>
            </Tooltip>
          </CardActions>
        </CardContent>
      </Card>
    </div>
  )
}
=======
export default withStyles(styles)(connect(mapStateToProps, mapDispatchToProps)(withSnackbar(MesheryPatterns)));
>>>>>>> 2c2c9e21
<|MERGE_RESOLUTION|>--- conflicted
+++ resolved
@@ -20,19 +20,15 @@
 import { connect } from "react-redux";
 import { bindActionCreators } from "redux";
 import dataFetch from "../lib/data-fetch";
-<<<<<<< HEAD
 import { CircularProgress } from "@material-ui/core";
 import ExpandMoreIcon from "@material-ui/icons/ExpandMore";
 import jsYaml from "js-yaml";
 import ListAltIcon from '@material-ui/icons/ListAlt';
 import ArrowBackIcon from '@material-ui/icons/ArrowBack';
-import URLUploader from "./URLUploader";
 import { createPatternFromConfig, createWorkloadTraitSets, getPatternServiceName } from "./MesheryMeshInterface/helpers";
 import LazyPatternServiceForm from "./MesheryMeshInterface/LazyPatternServiceForm";
 import FILE_OPS from "../utils/configurationFileHandlersEnum"
-=======
 import { updateProgress } from "../lib/store";
->>>>>>> 2c2c9e21
 import { trueRandom } from "../lib/trueRandom";
 import PatternForm from "./configuratorComponents/patternConfigurator";
 import PromptComponent from "./PromptComponent";
@@ -360,13 +356,8 @@
   }
 
   function handleSubmit(data, id, name, type) {
-<<<<<<< HEAD
     updateProgress({ showProgress : true })
     if (type === FILE_OPS.DELETE) {
-=======
-    updateProgress({ showProgress : true });
-    if (type === "delete") {
->>>>>>> 2c2c9e21
       dataFetch(
         `/api/pattern/${id}`,
         {
@@ -400,7 +391,6 @@
       );
     }
 
-<<<<<<< HEAD
     if (type === FILE_OPS.FILE_UPLOAD || type=== FILE_OPS.URL_UPLOAD) {
       let body;
       if (type === FILE_OPS.FILE_UPLOAD) {
@@ -408,15 +398,6 @@
       }
       if (type === FILE_OPS.URL_UPLOAD) {
         body = JSON.stringify({ url : data, save : true })
-=======
-    if (type === "upload" || type === "urlupload") {
-      let body;
-      if (type === "upload") {
-        body = JSON.stringify({ pattern_data : { pattern_file : data }, save : true });
-      }
-      if (type === "urlupload") {
-        body = JSON.stringify({ url : data, save : true });
->>>>>>> 2c2c9e21
       }
       dataFetch(
         `/api/pattern`,
@@ -707,7 +688,6 @@
 };
 
 // @ts-ignore
-<<<<<<< HEAD
 export default withStyles(styles)(connect(mapStateToProps, mapDispatchToProps)(withSnackbar(MesheryPatterns)));
 
 
@@ -926,7 +906,4 @@
       </Card>
     </div>
   )
-}
-=======
-export default withStyles(styles)(connect(mapStateToProps, mapDispatchToProps)(withSnackbar(MesheryPatterns)));
->>>>>>> 2c2c9e21
+}