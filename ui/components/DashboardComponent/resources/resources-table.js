--- conflicted
+++ resolved
@@ -9,12 +9,9 @@
 import View from '../view';
 import { ALL_VIEW } from './config';
 import { getK8sClusterIdsFromCtxId } from '../../../utils/multi-ctx';
-<<<<<<< HEAD
 import { updateVisibleColumns } from '../../../utils/responsive-column';
 import { useWindowDimensions } from '../../../utils/dimension';
-=======
 import { camelcaseToSnakecase } from '../../../utils/utils';
->>>>>>> a79dc9a2
 
 const ACTION_TYPES = {
   FETCH_MESHSYNC_RESOURCES: {
