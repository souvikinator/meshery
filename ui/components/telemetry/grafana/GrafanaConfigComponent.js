--- conflicted
+++ resolved
@@ -59,43 +59,6 @@
   }, []);
 
   return (
-<<<<<<< HEAD
-    <NoSsr>
-      <React.Fragment>
-        <div className={classes.wrapper}>
-          <Grid container spacing={1}>
-            <Grid item xs={12} md={6}>
-              <div className={classes.inputContainer}>
-                <ReactSelectWrapper
-                  onChange={(select) => handleChange('grafanaURL')(select)}
-                  options={availableGrafanaConnection.map((connection) => ({
-                    value: connection?.metadata?.url,
-                    label: connection?.metadata?.url,
-                    ...connection,
-                  }))}
-                  value={grafanaURL}
-                  label="Grafana Base URL"
-                  data-testid="grafana-base-url"
-                  error={urlError}
-                  placeholder="Address of Grafana Server"
-                  noOptionsMessage="No Grafana servers discovered"
-                />
-              </div>
-            </Grid>
-            <Grid item xs={12} md={6}>
-              <TextField
-                id="grafanaAPIKey"
-                name="grafanaAPIKey"
-                data-testid="grafana-api-key"
-                label="API Key"
-                fullWidth
-                value={grafanaAPIKey}
-                margin="normal"
-                variant="outlined"
-                onKeyDown={(e) => e.key == 'Enter' && handleGrafanaConfigure()}
-                onChange={handleChangeApiKey}
-              />
-=======
     <UsesSistent>
       <NoSsr>
         <React.Fragment>
@@ -112,6 +75,7 @@
                     }))}
                     value={grafanaURL}
                     label="Grafana Base URL"
+                    data-testid="grafana-base-url"
                     error={urlError}
                     placeholder="Address of Grafana Server"
                     noOptionsMessage="No Grafana servers discovered"
@@ -122,6 +86,7 @@
                 <TextField
                   id="grafanaAPIKey"
                   name="grafanaAPIKey"
+                  data-testid="grafana-api-key"
                   label="API Key"
                   fullWidth
                   value={grafanaAPIKey}
@@ -131,7 +96,6 @@
                   onChange={handleChangeApiKey}
                 />
               </Grid>
->>>>>>> ac9ca72f
             </Grid>
             <ButtonContainer>
               <StyledButton
