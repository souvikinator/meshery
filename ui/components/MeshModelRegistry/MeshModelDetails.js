import React from 'react';
import useStyles from '../../assets/styles/general/tool.styles';
import { MODELS, COMPONENTS, RELATIONSHIPS, REGISTRANTS } from '../../constants/navigator';
import { FormatStructuredData, reorderObjectProperties } from '../DataFormatter';
import {
  FormControl,
  Select,
  MenuItem,
  Chip,
  CircularProgress,
  useTheme,
  Paper,
  Button,
} from '@material-ui/core';
import DownloadIcon from '@mui/icons-material/Download';
import { withStyles } from '@material-ui/core/styles';
import styles from '../connections/styles';
import { REGISTRY_ITEM_STATES, REGISTRY_ITEM_STATES_TO_TRANSITION_MAP } from '../../utils/Enum';
import classNames from 'classnames';
import RemoveCircleIcon from '@mui/icons-material/RemoveCircle';
import AssignmentTurnedInIcon from '@mui/icons-material/AssignmentTurnedIn';
import {
  useUpdateEntityStatusMutation,
  useGetModelByNameQuery,
  useGetComponentByNameQuery,
} from '@/rtk-query/meshModel';
import _ from 'lodash';
import { JustifyAndAlignCenter } from './MeshModel.style';
import { withSuppressedErrorBoundary } from '../General/ErrorBoundary';
<<<<<<< HEAD
import { reactJsonTheme } from './helper';
import ExpandMoreIcon from '@mui/icons-material/ExpandMore';
import { Accordion, AccordionDetails, AccordionSummary } from '@layer5/sistent';
import dynamic from 'next/dynamic';
const ReactJson = dynamic(() => import('react-json-view'), { ssr: false });
=======
>>>>>>> 7343e372

const ExportAvailable = true;
const KeyValue = ({ property, value }) => {
  let formattedValue = value;

  if (Array.isArray(value)) {
    formattedValue = value.join(', ');
  }

  return (
    <div
      style={{
        display: 'flex',
        flexDirection: 'column',
        margin: '0.6rem 0',
      }}
    >
      <p
        style={{
          padding: '0',
          margin: '0 0.5rem 0 0',
          fontSize: '16px',
          fontWeight: '600',
        }}
      >
        {property}
      </p>
      <p style={{ padding: '0', margin: '0', fontSize: '16px' }}>{formattedValue}</p>
    </div>
  );
};

const Title = ({ title }) => (
  <p
    style={{
      fontSize: '19px',
      fontWeight: 'bold',
    }}
  >
    {title}
  </p>
);

const RenderContents = ({
  metaDataLeft,
  metaDataRight,
  PropertyFormattersLeft,
  PropertyFormattersRight,
  orderLeft,
  orderRight,
}) => {
  const StyleClass = useStyles();

  return (
    <div className={StyleClass.segment}>
      <div
        className={StyleClass.fullWidth}
        style={{ display: 'flex', flexDirection: 'column', paddingRight: '1rem' }}
      >
        <FormatStructuredData
          data={reorderObjectProperties(metaDataLeft, orderLeft)}
          propertyFormatters={PropertyFormattersLeft}
          order={orderLeft}
        />
      </div>

      <div className={StyleClass.fullWidth} style={{ display: 'flex', flexDirection: 'column' }}>
        <FormatStructuredData
          data={reorderObjectProperties(metaDataRight, orderRight)}
          propertyFormatters={PropertyFormattersRight}
          order={orderRight}
        />
      </div>
    </div>
  );
};

const ModelContents = withSuppressedErrorBoundary(({ modelDef }) => {
  const PropertyFormattersLeft = {
    version: (value) => <KeyValue property="API Version" value={value} />,
    hostname: (value) => <KeyValue property="Registrant" value={value} />,
    components: (value) => <KeyValue property="Components" value={value} />,
    subCategory: (value) => <KeyValue property="Sub Category" value={value} />,
  };

  const getCompRelValue = () => {
    let components = 0;
    let relationships = 0;
    if (modelDef?.versionBasedData) {
      modelDef?.versionBasedData.forEach((modelDefVersion) => {
        components =
          components +
          (modelDefVersion?.components === null ? 0 : modelDefVersion.components.length);
        relationships =
          relationships +
          (modelDefVersion?.relationships === null ? 0 : modelDefVersion.relationships.length);
      });
    } else {
      components = modelDef?.components === null ? 0 : modelDef?.components?.length;
      relationships = modelDef?.relationships === null ? 0 : modelDef?.relationships?.length;
    }
    return {
      components,
      relationships,
    };
  };

  const metaDataLeft = {
    version: modelDef?.model?.version,
    hostname: modelDef?.registrant?.hostname,
    components: getCompRelValue()?.components?.toString(),
    subCategory: modelDef?.model?.subCategory,
  };

  const orderLeft = ['version', 'hostname', 'components', 'subCategory'];
  const orderdMetadataLeft = reorderObjectProperties(metaDataLeft, orderLeft);

  const PropertyFormattersRight = {
    category: (value) => <KeyValue property="Category" value={value} />,
    duplicates: (value) => <KeyValue property="Duplicates" value={value} />,
    relationships: (value) => <KeyValue property="Relationships" value={value} />,
  };

  const metaDataRight = {
    category: modelDef?.category?.name,
    duplicates: modelDef?.duplicates?.toString(),
    relationships: getCompRelValue().relationships.toString(),
  };
  const handleExport = () => {
    const a = document.createElement('a');
    a.href = '/api/meshmodels/export?id=' + modelDef.id;
    document.body.appendChild(a);
    a.click();
    a.remove();
  };
  const orderRight = ['category', 'duplicates', 'relationships'];
  const orderdMetadataRight = reorderObjectProperties(metaDataRight, orderRight);
  const isShowStatusSelector = !Array.isArray(modelDef?.model.version);

  return (
    <div>
      <div style={{ display: 'flex', justifyContent: 'space-between', alignItems: 'center' }}>
        <TitleWithImg displayName={modelDef.displayName} iconSrc={modelDef?.metadata?.svgColor} />
        {ExportAvailable ? (
          <Button
            aria-label="Add Pattern"
            variant="contained"
            color="primary"
            size="medium"
            onClick={handleExport}
            style={{ display: 'flex' }}
          >
            <DownloadIcon style={{ fontSize: '1.2rem' }} />
            Export
          </Button>
        ) : null}
        {isShowStatusSelector && <StatusChip entityData={modelDef} entityType="models" />}
      </div>
      <RenderContents
        metaDataLeft={metaDataLeft}
        metaDataRight={metaDataRight}
        PropertyFormattersLeft={PropertyFormattersLeft}
        PropertyFormattersRight={PropertyFormattersRight}
        orderLeft={orderdMetadataLeft}
        orderRight={orderdMetadataRight}
      />
    </div>
  );
});

const ComponentContents = withSuppressedErrorBoundary(({ componentDef }) => {
  const { data, isSuccess } = useGetComponentByNameQuery({
    name: componentDef.component.kind,
    params: {
      apiVersion: componentDef.component.version,
      trim: false,
    },
  });
  const componentData = data?.components?.find((comp) => comp.id === componentDef.id);
  const PropertyFormattersLeft = {
    version: (value) => <KeyValue property="API Version" value={value} />,
    modelName: (value) => <KeyValue property="Model Name" value={value} />,
    kind: (value) => <KeyValue property="Kind" value={value} />,
    subCategory: (value) => <KeyValue property="Sub Category" value={value} />,
  };

  const metaDataLeft = {
    version: componentData?.component?.version,
    modelName: componentData?.model?.displayName,
    kind: componentData?.component.kind,
    subCategory: componentData?.model?.subCategory,
  };

  const orderLeft = ['version', 'modelName', 'kind'];
  const orderdMetadataLeft = reorderObjectProperties(metaDataLeft, orderLeft);

  const PropertyFormattersRight = {
    registrant: (value) => <KeyValue property="Registrant" value={value} />,
    duplicates: (value) => <KeyValue property="Duplicates" value={value} />,
    category: (value) => <KeyValue property="Category" value={value} />,
  };

  const metaDataRight = {
    registrant: componentData?.registrant?.hostname,
    duplicates: componentData?.duplicates?.toString(),
    category: componentData?.model?.category?.name,
  };

  const orderRight = ['registrant', 'duplicates'];
  const orderdMetadataRight = reorderObjectProperties(metaDataRight, orderRight);

  return (
    <>
      {isSuccess && componentData ? (
        <div>
          <div style={{ display: 'flex', justifyContent: 'space-between' }}>
            <TitleWithImg
              displayName={componentData?.displayName}
              iconSrc={componentData?.styles?.svgColor}
            />
          </div>
          <Description description={JSON.parse(componentData?.component?.schema)?.description} />
          <RenderContents
            metaDataLeft={metaDataLeft}
            metaDataRight={metaDataRight}
            PropertyFormattersLeft={PropertyFormattersLeft}
            PropertyFormattersRight={PropertyFormattersRight}
            orderLeft={orderdMetadataLeft}
            orderRight={orderdMetadataRight}
          />
        </div>
      ) : (
        <JustifyAndAlignCenter>
          <CircularProgress size={24} />
        </JustifyAndAlignCenter>
      )}
    </>
  );
});

const RelationshipContents = withSuppressedErrorBoundary(({ relationshipDef }) => {
  const PropertyFormattersLeft = {
    version: (value) => <KeyValue property="API Version" value={value} />,
    modelName: (value) => <KeyValue property="Model Name" value={value} />,
    kind: (value) => <KeyValue property="Kind" value={value} />,
  };

  const metaDataLeft = {
    version: relationshipDef.schemaVersion,
    modelName: relationshipDef.model?.displayName,
  };

  const orderLeft = ['version', 'modelName'];
  const orderdMetadataLeft = reorderObjectProperties(metaDataLeft, orderLeft);

  const PropertyFormattersRight = {
    registrant: (value) => <KeyValue property="Registrant" value={value} />,
    subType: (value) => <KeyValue property="Sub Type" value={value} />,
  };

  const metaDataRight = {
    registrant: relationshipDef.model.registrant.hostname,
    subType: relationshipDef.subType,
  };

  const orderRight = ['subType', 'registrant'];
  const orderdMetadataRight = reorderObjectProperties(metaDataRight, orderRight);

  return (
    <div>
      <div style={{ display: 'flex', flexDirection: 'column' }}>
        <Title title={relationshipDef?.subType} />
        <Description description={relationshipDef?.metadata?.description} />
      </div>
      <RenderContents
        metaDataLeft={metaDataLeft}
        metaDataRight={metaDataRight}
        PropertyFormattersLeft={PropertyFormattersLeft}
        PropertyFormattersRight={PropertyFormattersRight}
        orderLeft={orderdMetadataLeft}
        orderRight={orderdMetadataRight}
      />
    </div>
  );
});

const RegistrantContent = withSuppressedErrorBoundary(({ registrant }) => {
  const PropertyFormattersLeft = {
    models: (value) => <KeyValue property="Models" value={value} />,
    components: (value) => <KeyValue property="Components" value={value} />,
  };

  const metaDataLeft = {
    models: registrant?.models?.length.toString(),
    components: registrant.summary?.components?.toString(),
  };

  const orderLeft = ['models', 'components'];
  const orderdMetadataLeft = reorderObjectProperties(metaDataLeft, orderLeft);

  const PropertyFormattersRight = {
    relationships: (value) => <KeyValue property="Relationships" value={value} />,
    policies: (value) => <KeyValue property="Policies" value={value} />,
  };

  const metaDataRight = {
    relationships: registrant.summary?.relationships?.toString(),
    policies: registrant.summary?.policies?.toString(),
  };

  const orderRight = ['relationships', 'policies'];
  const orderdMetadataRight = reorderObjectProperties(metaDataRight, orderRight);
  return (
    <div>
      <div style={{ display: 'flex', justifyContent: 'space-between' }}>
        <Title title={registrant.hostname} />
      </div>
      <RenderContents
        metaDataLeft={metaDataLeft}
        metaDataRight={metaDataRight}
        PropertyFormattersLeft={PropertyFormattersLeft}
        PropertyFormattersRight={PropertyFormattersRight}
        orderLeft={orderdMetadataLeft}
        orderRight={orderdMetadataRight}
      />
    </div>
  );
});

const Description = ({ description }) => (
  <div style={{ margin: '0.6rem 0' }}>
    <p style={{ fontWeight: '600', margin: '0', fontSize: '16px' }}>Description</p>
    <p style={{ margin: '0', fontSize: '16px' }}>{description}</p>
  </div>
);

const TitleWithImg = ({ displayName, iconSrc }) => (
  <div style={{ display: 'flex', alignItems: 'center', flexBasis: '60%' }}>
    {iconSrc && <img src={iconSrc} height="55px" width="55px" style={{ marginRight: '0.6rem' }} />}
    <Title title={displayName} />
  </div>
);

// TODO: remove with styles and use either makestyle or styled component
const StatusChip = withSuppressedErrorBoundary(
  withStyles(styles)(({ classes, entityData, entityType }) => {
    const nextStatus = Object.values(REGISTRY_ITEM_STATES);
    const [updateEntityStatus] = useUpdateEntityStatusMutation();
    const { data: modelData, isSuccess } = useGetModelByNameQuery({
      name: entityData.name,
      params: {
        version: entityData.model.version,
      },
    });

    const data = modelData?.models?.find((model) => model.id === entityData.id);
    const handleStatusChange = (e) => {
      updateEntityStatus({
        entityType: _.toLower(entityType),
        body: {
          id: data.id,
          status: e.target.value,
          displayname: entityData.displayName,
        },
      });
    };

    const icons = {
      [REGISTRY_ITEM_STATES_TO_TRANSITION_MAP.IGNORED]: () => <RemoveCircleIcon />,
      [REGISTRY_ITEM_STATES_TO_TRANSITION_MAP.ENABLED]: () => <AssignmentTurnedInIcon />,
    };

    return (
      <FormControl
        className={classes.chipFormControl}
        style={{ minWidth: '0%', flexDirection: 'inherit' }}
      >
        {isSuccess ? (
          <Select
            labelId="entity-status-select-label"
            id={data?.id}
            key={data?.id}
            value={data?.status}
            defaultValue={data?.status}
            onClick={(e) => e.stopPropagation()}
            onChange={(e) => handleStatusChange(e)}
            className={classes.statusSelect}
            disableUnderline
            disabled={!isSuccess} // Disable the select when isSuccess is false
            MenuProps={{
              anchorOrigin: {
                vertical: 'bottom',
                horizontal: 'left',
              },
              transformOrigin: {
                vertical: 'top',
                horizontal: 'left',
              },
              getContentAnchorEl: null,
              MenuListProps: { disablePadding: true },
              PaperProps: { square: true },
            }}
          >
            {nextStatus.map((status) => (
              <MenuItem
                disabled={status === data?.status}
                style={{ padding: '0', display: status === data?.status ? 'none' : 'flex' }}
                value={status}
                key={status}
              >
                <Chip
                  className={classNames(classes.statusChip, classes[status])}
                  avatar={icons[status] ? icons[status]() : ''}
                  label={
                    status === data?.status
                      ? status
                      : REGISTRY_ITEM_STATES_TO_TRANSITION_MAP?.[status] || status
                  }
                />
              </MenuItem>
            ))}
          </Select>
        ) : (
          <CircularProgress size={24} />
        )}
      </FormControl>
    );
  }),
);

const MeshModelDetails = ({ view, showDetailsData }) => {
  const theme = useTheme();
  const StyleClass = useStyles();
  const isEmptyDetails =
    Object.keys(showDetailsData.data).length === 0 || showDetailsData.type === 'none';

  const renderEmptyDetails = () => (
    <p style={{ color: theme.palette.secondary.menuItemBorder, margin: 'auto' }}>
      No {view} selected
    </p>
  );

  const getContent = (type) => {
    switch (type) {
      case MODELS:
        return <ModelContents modelDef={showDetailsData.data} />;
      case RELATIONSHIPS:
        return <RelationshipContents relationshipDef={showDetailsData.data} />;
      case COMPONENTS:
        return <ComponentContents componentDef={showDetailsData.data} />;
      case REGISTRANTS:
        return <RegistrantContent registrant={showDetailsData.data} />;
      default:
        return null;
    }
  };

  return (
    <Paper
      className={isEmptyDetails ? StyleClass.emptyDetailsContainer : StyleClass.detailsContainer}
    >
      {isEmptyDetails ? renderEmptyDetails() : getContent(showDetailsData.type)}
    </Paper>
  );
};

export default MeshModelDetails;<|MERGE_RESOLUTION|>--- conflicted
+++ resolved
@@ -27,14 +27,11 @@
 import _ from 'lodash';
 import { JustifyAndAlignCenter } from './MeshModel.style';
 import { withSuppressedErrorBoundary } from '../General/ErrorBoundary';
-<<<<<<< HEAD
 import { reactJsonTheme } from './helper';
 import ExpandMoreIcon from '@mui/icons-material/ExpandMore';
 import { Accordion, AccordionDetails, AccordionSummary } from '@layer5/sistent';
 import dynamic from 'next/dynamic';
 const ReactJson = dynamic(() => import('react-json-view'), { ssr: false });
-=======
->>>>>>> 7343e372
 
 const ExportAvailable = true;
 const KeyValue = ({ property, value }) => {
