import React from 'react';
import PropTypes from 'prop-types';
import AppBar from '@material-ui/core/AppBar';
import Grid from '@material-ui/core/Grid';
import Hidden from '@material-ui/core/Hidden';
import { Badge } from '@material-ui/core';
import IconButton from '@material-ui/core/IconButton';
import MenuIcon from '@material-ui/icons/Menu';
import Toolbar from '@material-ui/core/Toolbar';
import Typography from '@material-ui/core/Typography';
import { withStyles } from '@material-ui/core/styles';
import { connect } from 'react-redux';
import NoSsr from '@material-ui/core/NoSsr';
import Link from 'next/link';
import SettingsIcon from '@material-ui/icons/Settings';
import MesheryNotification from './MesheryNotification';
import User from './User';
// import { FontAwesomeIcon } from '@fortawesome/react-fontawesome';
// import { faHome } from '@fortawesome/free-solid-svg-icons';

const lightColor = 'rgba(255, 255, 255, 0.7)';

const styles = (theme) => ({
<<<<<<< HEAD
  secondaryBar : { zIndex : 0 },
  menuButton : { marginLeft : -theme.spacing(1) },
  iconButtonAvatar : { padding : 4 },
  link : { textDecoration : "none", color : lightColor, "&:hover" : { color : theme.palette.common.white } },
  button : { borderColor : lightColor },
  notifications : { paddingLeft : theme.spacing(4), paddingRight : theme.spacing(0), marginLeft : theme.spacing(4) },
  userContainer : { paddingLeft : 1, display : "flex" },
  badge : {
    color : "#3fa9de",margin : "8px",padding : "8px",border : "2px solid #3fa9de",borderRadius : "15px",height : "35px"
  },
  userSpan : { marginLeft : theme.spacing(1) },
  pageTitleWrapper : { flexGrow : 1, marginRight : "auto" },
  pageTitle : { paddingLeft : theme.spacing(2), fontSize : "22px", [theme.breakpoints.up("sm")] : { fontSize : "26px" } },
  appBarOnDrawerOpen : {
    padding : theme.spacing(1.4),
    zIndex : theme.zIndex.drawer + 1,
    [theme.breakpoints.between(635, 732)] : { padding : theme.spacing(0.75, 1.4) },
    [theme.breakpoints.between(600, 635)] : { padding : theme.spacing(0.4, 1.4) },
  },
  appBarOnDrawerClosed : { padding : theme.spacing(1.4), zIndex : theme.zIndex.drawer + 1 },
  toolbarOnDrawerClosed : { minHeight : 59, paddingLeft : 24, paddingRight : 24 },
=======
  secondaryBar : { zIndex : 0, },
  menuButton : { marginLeft : -theme.spacing(1), },
  iconButtonAvatar : { padding : 4, },
  link : { textDecoration : 'none',
    color : lightColor,
    '&:hover' : { color : theme.palette.common.white, }, },
  button : { borderColor : lightColor, },
  notifications : { paddingLeft : theme.spacing(4),
    paddingRight : theme.spacing(0),
    marginLeft : theme.spacing(4), },
  userContainer : { paddingLeft : 1,
    display : 'flex', },
  userSpan : { marginLeft : theme.spacing(1), },
  pageTitleWrapper : { flexGrow : 1,
    marginRight : 'auto', },
  pageTitle : { paddingLeft : theme.spacing(2),
    fontSize : '1.25rem',
    [theme.breakpoints.up('sm')] : { fontSize : '1.65rem', }, },
  appBarOnDrawerOpen : {
    padding : theme.spacing(1.4),
    backgroundColor : "#396679",
    zIndex : theme.zIndex.drawer+1,
    [theme.breakpoints.between(635,732)] : { padding : theme.spacing(0.75,1.4), },
    [theme.breakpoints.between(600,635)] : { padding : theme.spacing(0.4,1.4), },
  },
  appBarOnDrawerClosed : { padding : theme.spacing(1.4),
    backgroundColor : "#396679",
    zIndex : theme.zIndex.drawer+1, },
  toolbarOnDrawerClosed : { minHeight : 59,
    paddingLeft : 24,
    paddingRight : 24, },
>>>>>>> 59ec7a6e
  toolbarOnDrawerOpen : {
    minHeight : 58,
    paddingLeft : 20,
    paddingRight : 20,
    [theme.breakpoints.between(620, 732)] : { minHeight : 68, paddingLeft : 20, paddingRight : 20 },
  },
  itemActiveItem : { color : "#00B39F" },
  headerIcons : { fontSize : "1.5rem", height : "1.5rem", width : "1.5rem" },
});

class Header extends React.Component {
  render() {
    const {
<<<<<<< HEAD
      classes, title, onDrawerToggle ,onDrawerCollapse ,isBeta
=======
      classes, title, onDrawerToggle ,onDrawerCollapse
>>>>>>> 59ec7a6e
    } = this.props;
    return (
      <NoSsr>
        <React.Fragment>
          <AppBar color="primary" position="sticky" elevation={0} className={onDrawerCollapse
            ? classes.appBarOnDrawerClosed
            : classes.appBarOnDrawerOpen}>
            <Toolbar className={onDrawerCollapse
              ? classes.toolbarOnDrawerClosed
              : classes.toolbarOnDrawerOpen}>
              <Grid container alignItems="center">
                <Hidden smUp>
                  <Grid item>
                    <IconButton
                      color="inherit"
                      aria-label="Open drawer"
                      onClick={onDrawerToggle}
                      className={classes.menuButton}
                    >
                      <MenuIcon className={classes.headerIcons} />
                    </IconButton>
                  </Grid>
                </Hidden>
                <Grid item xs container alignItems="center" className={classes.pageTitleWrapper}>
                  <Typography color="inherit" variant="h5" className={classes.pageTitle}>
                    {title}
                  </Typography>
                  {isBeta ?
                    <Badge className={classes.badge}>
                  BETA
                    </Badge> :" "}
                </Grid>

                {/* <Grid item className={classes.notifications}>
                <MesheryNotification />
              </Grid> */}
                <Grid item className={classes.userContainer}>
                  {/* <IconButton color="inherit" className={classes.iconButtonAvatar}>
                  <Avatar className={classes.avatar} src="/static/images/avatar/1.jpg" />
                </IconButton>
                  <div data-test="index-button">
                    <IconButton color="inherit">
                      <Link href="/">
                        <DashboardIcon className={ classes.headerIcons +" "+(title === 'System Dashboard' ? classes.itemActiveItem : '')} />
                        <FontAwesomeIcon icon={faHome} transform="shrink-2" fixedWidth className={title === 'Dashboard' && classes.itemActiveItem} />
                      </Link>
                    </IconButton>
                  </div>*/}
                  <div data-test="connection-wizard-button">
                    <IconButton color="inherit">
                      <Link href="/system/connections">
                        <img src={title === 'Connection Wizard'
                          ? "/static/img/connection_wizard/connection-wizard-green.svg"
                          : "/static/img/connection_wizard/connection-wizard-white.svg"} className={ classes.headerIcons +" "+(title === 'Connection Wizard'
                          ? classes.itemActiveItem
                          : '')} />
                        {/* <FontAwesomeIcon icon={faHome} transform="shrink-2" fixedWidth className={title === 'Dashboard' && classes.itemActiveItem} /> */}
                      </Link>
                    </IconButton>
                  </div>

                  <div data-test="settings-button">
                    <IconButton color="inherit">
                      <Link href="/settings">
                        <SettingsIcon className={classes.headerIcons +" "+(title === 'Settings'
                          ? classes.itemActiveItem
                          : '')} />
                      </Link>
                    </IconButton>
                  </div>

                  <div data-test="notification-button">
                    <MesheryNotification />
                  </div>
                  <span className={classes.userSpan}>
                    <User color="inherit" iconButtonClassName={classes.iconButtonAvatar} avatarClassName={classes.avatar} />
                  </span>

                </Grid>
              </Grid>
            </Toolbar>
          </AppBar>
          {/* <AppBar
          component="div"
          className={classes.secondaryBar}
          color="primary"
          position="static"
          elevation={0}
        >
          <Toolbar>
            <Grid container alignItems="center" spacing={8}>
              <Grid item xs>

              </Grid>
              {/* <Grid item>
                <Button className={classes.button} variant="outlined" color="inherit" size="small">
                  Web setup
                </Button>
              </Grid> * /}
              {/* <Grid item>
                <Tooltip title="Help">
                  <IconButton color="inherit">
                    <HelpIcon />
                  </IconButton>
                </Tooltip>
              </Grid> * /}
            </Grid>
          </Toolbar>
        </AppBar> */}
          {/* <AppBar
          component="div"
          className={classes.secondaryBar}
          color="primary"
          position="static"
          elevation={0}
        >
          <Tabs value={0} textColor="inherit">
            <Tab textColor="inherit" label="Users" />
            <Tab textColor="inherit" label="Sign-in method" />
            <Tab textColor="inherit" label="Templates" />
            <Tab textColor="inherit" label="Usage" />
          </Tabs>
        </AppBar> */}
        </React.Fragment>
      </NoSsr>
    );
  }
}

Header.propTypes = { classes : PropTypes.object.isRequired,
  onDrawerToggle : PropTypes.func.isRequired, };

const mapStateToProps = (state) =>
  // console.log("header - mapping state to props. . . new title: "+ state.get("page").get("title"));
  // console.log("state: " + JSON.stringify(state));
  ({ title : state.get('page').get('title'), isBeta : state.get('page').get('isBeta') })
;

// const mapDispatchToProps = dispatch => {
//   return {
//     updatePageAndTitle: bindActionCreators(updatePageAndTitle, dispatch)
//   }
// }

export default withStyles(styles)(connect(mapStateToProps)(Header));
<|MERGE_RESOLUTION|>--- conflicted
+++ resolved
@@ -1,241 +1,213 @@
-import React from 'react';
-import PropTypes from 'prop-types';
-import AppBar from '@material-ui/core/AppBar';
-import Grid from '@material-ui/core/Grid';
-import Hidden from '@material-ui/core/Hidden';
-import { Badge } from '@material-ui/core';
-import IconButton from '@material-ui/core/IconButton';
-import MenuIcon from '@material-ui/icons/Menu';
-import Toolbar from '@material-ui/core/Toolbar';
-import Typography from '@material-ui/core/Typography';
-import { withStyles } from '@material-ui/core/styles';
-import { connect } from 'react-redux';
-import NoSsr from '@material-ui/core/NoSsr';
-import Link from 'next/link';
-import SettingsIcon from '@material-ui/icons/Settings';
-import MesheryNotification from './MesheryNotification';
-import User from './User';
-// import { FontAwesomeIcon } from '@fortawesome/react-fontawesome';
-// import { faHome } from '@fortawesome/free-solid-svg-icons';
-
-const lightColor = 'rgba(255, 255, 255, 0.7)';
-
-const styles = (theme) => ({
-<<<<<<< HEAD
-  secondaryBar : { zIndex : 0 },
-  menuButton : { marginLeft : -theme.spacing(1) },
-  iconButtonAvatar : { padding : 4 },
-  link : { textDecoration : "none", color : lightColor, "&:hover" : { color : theme.palette.common.white } },
-  button : { borderColor : lightColor },
-  notifications : { paddingLeft : theme.spacing(4), paddingRight : theme.spacing(0), marginLeft : theme.spacing(4) },
-  userContainer : { paddingLeft : 1, display : "flex" },
-  badge : {
-    color : "#3fa9de",margin : "8px",padding : "8px",border : "2px solid #3fa9de",borderRadius : "15px",height : "35px"
-  },
-  userSpan : { marginLeft : theme.spacing(1) },
-  pageTitleWrapper : { flexGrow : 1, marginRight : "auto" },
-  pageTitle : { paddingLeft : theme.spacing(2), fontSize : "22px", [theme.breakpoints.up("sm")] : { fontSize : "26px" } },
-  appBarOnDrawerOpen : {
-    padding : theme.spacing(1.4),
-    zIndex : theme.zIndex.drawer + 1,
-    [theme.breakpoints.between(635, 732)] : { padding : theme.spacing(0.75, 1.4) },
-    [theme.breakpoints.between(600, 635)] : { padding : theme.spacing(0.4, 1.4) },
-  },
-  appBarOnDrawerClosed : { padding : theme.spacing(1.4), zIndex : theme.zIndex.drawer + 1 },
-  toolbarOnDrawerClosed : { minHeight : 59, paddingLeft : 24, paddingRight : 24 },
-=======
-  secondaryBar : { zIndex : 0, },
-  menuButton : { marginLeft : -theme.spacing(1), },
-  iconButtonAvatar : { padding : 4, },
-  link : { textDecoration : 'none',
-    color : lightColor,
-    '&:hover' : { color : theme.palette.common.white, }, },
-  button : { borderColor : lightColor, },
-  notifications : { paddingLeft : theme.spacing(4),
-    paddingRight : theme.spacing(0),
-    marginLeft : theme.spacing(4), },
-  userContainer : { paddingLeft : 1,
-    display : 'flex', },
-  userSpan : { marginLeft : theme.spacing(1), },
-  pageTitleWrapper : { flexGrow : 1,
-    marginRight : 'auto', },
-  pageTitle : { paddingLeft : theme.spacing(2),
-    fontSize : '1.25rem',
-    [theme.breakpoints.up('sm')] : { fontSize : '1.65rem', }, },
-  appBarOnDrawerOpen : {
-    padding : theme.spacing(1.4),
-    backgroundColor : "#396679",
-    zIndex : theme.zIndex.drawer+1,
-    [theme.breakpoints.between(635,732)] : { padding : theme.spacing(0.75,1.4), },
-    [theme.breakpoints.between(600,635)] : { padding : theme.spacing(0.4,1.4), },
-  },
-  appBarOnDrawerClosed : { padding : theme.spacing(1.4),
-    backgroundColor : "#396679",
-    zIndex : theme.zIndex.drawer+1, },
-  toolbarOnDrawerClosed : { minHeight : 59,
-    paddingLeft : 24,
-    paddingRight : 24, },
->>>>>>> 59ec7a6e
-  toolbarOnDrawerOpen : {
-    minHeight : 58,
-    paddingLeft : 20,
-    paddingRight : 20,
-    [theme.breakpoints.between(620, 732)] : { minHeight : 68, paddingLeft : 20, paddingRight : 20 },
-  },
-  itemActiveItem : { color : "#00B39F" },
-  headerIcons : { fontSize : "1.5rem", height : "1.5rem", width : "1.5rem" },
-});
-
-class Header extends React.Component {
-  render() {
-    const {
-<<<<<<< HEAD
-      classes, title, onDrawerToggle ,onDrawerCollapse ,isBeta
-=======
-      classes, title, onDrawerToggle ,onDrawerCollapse
->>>>>>> 59ec7a6e
-    } = this.props;
-    return (
-      <NoSsr>
-        <React.Fragment>
-          <AppBar color="primary" position="sticky" elevation={0} className={onDrawerCollapse
-            ? classes.appBarOnDrawerClosed
-            : classes.appBarOnDrawerOpen}>
-            <Toolbar className={onDrawerCollapse
-              ? classes.toolbarOnDrawerClosed
-              : classes.toolbarOnDrawerOpen}>
-              <Grid container alignItems="center">
-                <Hidden smUp>
-                  <Grid item>
-                    <IconButton
-                      color="inherit"
-                      aria-label="Open drawer"
-                      onClick={onDrawerToggle}
-                      className={classes.menuButton}
-                    >
-                      <MenuIcon className={classes.headerIcons} />
-                    </IconButton>
-                  </Grid>
-                </Hidden>
-                <Grid item xs container alignItems="center" className={classes.pageTitleWrapper}>
-                  <Typography color="inherit" variant="h5" className={classes.pageTitle}>
-                    {title}
-                  </Typography>
-                  {isBeta ?
-                    <Badge className={classes.badge}>
-                  BETA
-                    </Badge> :" "}
-                </Grid>
-
-                {/* <Grid item className={classes.notifications}>
-                <MesheryNotification />
-              </Grid> */}
-                <Grid item className={classes.userContainer}>
-                  {/* <IconButton color="inherit" className={classes.iconButtonAvatar}>
-                  <Avatar className={classes.avatar} src="/static/images/avatar/1.jpg" />
-                </IconButton>
-                  <div data-test="index-button">
-                    <IconButton color="inherit">
-                      <Link href="/">
-                        <DashboardIcon className={ classes.headerIcons +" "+(title === 'System Dashboard' ? classes.itemActiveItem : '')} />
-                        <FontAwesomeIcon icon={faHome} transform="shrink-2" fixedWidth className={title === 'Dashboard' && classes.itemActiveItem} />
-                      </Link>
-                    </IconButton>
-                  </div>*/}
-                  <div data-test="connection-wizard-button">
-                    <IconButton color="inherit">
-                      <Link href="/system/connections">
-                        <img src={title === 'Connection Wizard'
-                          ? "/static/img/connection_wizard/connection-wizard-green.svg"
-                          : "/static/img/connection_wizard/connection-wizard-white.svg"} className={ classes.headerIcons +" "+(title === 'Connection Wizard'
-                          ? classes.itemActiveItem
-                          : '')} />
-                        {/* <FontAwesomeIcon icon={faHome} transform="shrink-2" fixedWidth className={title === 'Dashboard' && classes.itemActiveItem} /> */}
-                      </Link>
-                    </IconButton>
-                  </div>
-
-                  <div data-test="settings-button">
-                    <IconButton color="inherit">
-                      <Link href="/settings">
-                        <SettingsIcon className={classes.headerIcons +" "+(title === 'Settings'
-                          ? classes.itemActiveItem
-                          : '')} />
-                      </Link>
-                    </IconButton>
-                  </div>
-
-                  <div data-test="notification-button">
-                    <MesheryNotification />
-                  </div>
-                  <span className={classes.userSpan}>
-                    <User color="inherit" iconButtonClassName={classes.iconButtonAvatar} avatarClassName={classes.avatar} />
-                  </span>
-
-                </Grid>
-              </Grid>
-            </Toolbar>
-          </AppBar>
-          {/* <AppBar
-          component="div"
-          className={classes.secondaryBar}
-          color="primary"
-          position="static"
-          elevation={0}
-        >
-          <Toolbar>
-            <Grid container alignItems="center" spacing={8}>
-              <Grid item xs>
-
-              </Grid>
-              {/* <Grid item>
-                <Button className={classes.button} variant="outlined" color="inherit" size="small">
-                  Web setup
-                </Button>
-              </Grid> * /}
-              {/* <Grid item>
-                <Tooltip title="Help">
-                  <IconButton color="inherit">
-                    <HelpIcon />
-                  </IconButton>
-                </Tooltip>
-              </Grid> * /}
-            </Grid>
-          </Toolbar>
-        </AppBar> */}
-          {/* <AppBar
-          component="div"
-          className={classes.secondaryBar}
-          color="primary"
-          position="static"
-          elevation={0}
-        >
-          <Tabs value={0} textColor="inherit">
-            <Tab textColor="inherit" label="Users" />
-            <Tab textColor="inherit" label="Sign-in method" />
-            <Tab textColor="inherit" label="Templates" />
-            <Tab textColor="inherit" label="Usage" />
-          </Tabs>
-        </AppBar> */}
-        </React.Fragment>
-      </NoSsr>
-    );
-  }
-}
-
-Header.propTypes = { classes : PropTypes.object.isRequired,
-  onDrawerToggle : PropTypes.func.isRequired, };
-
-const mapStateToProps = (state) =>
-  // console.log("header - mapping state to props. . . new title: "+ state.get("page").get("title"));
-  // console.log("state: " + JSON.stringify(state));
-  ({ title : state.get('page').get('title'), isBeta : state.get('page').get('isBeta') })
-;
-
-// const mapDispatchToProps = dispatch => {
-//   return {
-//     updatePageAndTitle: bindActionCreators(updatePageAndTitle, dispatch)
-//   }
-// }
-
-export default withStyles(styles)(connect(mapStateToProps)(Header));
+import React from 'react';
+import PropTypes from 'prop-types';
+import AppBar from '@material-ui/core/AppBar';
+import Grid from '@material-ui/core/Grid';
+import Hidden from '@material-ui/core/Hidden';
+import { Badge } from '@material-ui/core';
+import IconButton from '@material-ui/core/IconButton';
+import MenuIcon from '@material-ui/icons/Menu';
+import Toolbar from '@material-ui/core/Toolbar';
+import Typography from '@material-ui/core/Typography';
+import { withStyles } from '@material-ui/core/styles';
+import { connect } from 'react-redux';
+import NoSsr from '@material-ui/core/NoSsr';
+import Link from 'next/link';
+import SettingsIcon from '@material-ui/icons/Settings';
+import MesheryNotification from './MesheryNotification';
+import User from './User';
+// import { FontAwesomeIcon } from '@fortawesome/react-fontawesome';
+// import { faHome } from '@fortawesome/free-solid-svg-icons';
+
+const lightColor = 'rgba(255, 255, 255, 0.7)';
+
+const styles = (theme) => ({
+  secondaryBar : { zIndex : 0, },
+  menuButton : { marginLeft : -theme.spacing(1), },
+  iconButtonAvatar : { padding : 4, },
+  link : { textDecoration : 'none',
+    color : lightColor,
+    '&:hover' : { color : theme.palette.common.white, }, },
+  button : { borderColor : lightColor, },
+  notifications : { paddingLeft : theme.spacing(4),
+    paddingRight : theme.spacing(0),
+    marginLeft : theme.spacing(4), },
+  userContainer : { paddingLeft : 1,
+    display : 'flex', },
+  userSpan : { marginLeft : theme.spacing(1), },
+  pageTitleWrapper : { flexGrow : 1,
+    marginRight : 'auto', },
+  pageTitle : { paddingLeft : theme.spacing(2),
+    fontSize : '1.25rem',
+    [theme.breakpoints.up('sm')] : { fontSize : '1.65rem', }, },
+  appBarOnDrawerOpen : {
+    padding : theme.spacing(1.4),
+    backgroundColor : "#396679",
+    zIndex : theme.zIndex.drawer+1,
+    [theme.breakpoints.between(635,732)] : { padding : theme.spacing(0.75,1.4), },
+    [theme.breakpoints.between(600,635)] : { padding : theme.spacing(0.4,1.4), },
+  },
+  appBarOnDrawerClosed : { padding : theme.spacing(1.4),
+    backgroundColor : "#396679",
+    zIndex : theme.zIndex.drawer+1, },
+  toolbarOnDrawerClosed : { minHeight : 59,
+    paddingLeft : 24,
+    paddingRight : 24, },
+  toolbarOnDrawerOpen : {
+    minHeight : 58,
+    paddingLeft : 20,
+    paddingRight : 20,
+    [theme.breakpoints.between(620, 732)] : { minHeight : 68, paddingLeft : 20, paddingRight : 20 },
+  },
+  itemActiveItem : { color : "#00B39F" },
+  headerIcons : { fontSize : "1.5rem", height : "1.5rem", width : "1.5rem" },
+});
+
+class Header extends React.Component {
+  render() {
+    const {
+      classes, title, onDrawerToggle ,onDrawerCollapse ,isBeta
+    } = this.props;
+    return (
+      <NoSsr>
+        <React.Fragment>
+          <AppBar color="primary" position="sticky" elevation={0} className={onDrawerCollapse
+            ? classes.appBarOnDrawerClosed
+            : classes.appBarOnDrawerOpen}>
+            <Toolbar className={onDrawerCollapse
+              ? classes.toolbarOnDrawerClosed
+              : classes.toolbarOnDrawerOpen}>
+              <Grid container alignItems="center">
+                <Hidden smUp>
+                  <Grid item>
+                    <IconButton
+                      color="inherit"
+                      aria-label="Open drawer"
+                      onClick={onDrawerToggle}
+                      className={classes.menuButton}
+                    >
+                      <MenuIcon className={classes.headerIcons} />
+                    </IconButton>
+                  </Grid>
+                </Hidden>
+                <Grid item xs container alignItems="center" className={classes.pageTitleWrapper}>
+                  <Typography color="inherit" variant="h5" className={classes.pageTitle}>
+                    {title}
+                  </Typography>
+                  {isBeta ?
+                    <Badge className={classes.badge}>
+                  BETA
+                    </Badge> :" "}
+                </Grid>
+
+                {/* <Grid item className={classes.notifications}>
+                <MesheryNotification />
+              </Grid> */}
+                <Grid item className={classes.userContainer}>
+                  {/* <IconButton color="inherit" className={classes.iconButtonAvatar}>
+                  <Avatar className={classes.avatar} src="/static/images/avatar/1.jpg" />
+                </IconButton>
+                  <div data-test="index-button">
+                    <IconButton color="inherit">
+                      <Link href="/">
+                        <DashboardIcon className={ classes.headerIcons +" "+(title === 'System Dashboard' ? classes.itemActiveItem : '')} />
+                        <FontAwesomeIcon icon={faHome} transform="shrink-2" fixedWidth className={title === 'Dashboard' && classes.itemActiveItem} />
+                      </Link>
+                    </IconButton>
+                  </div>*/}
+                  <div data-test="connection-wizard-button">
+                    <IconButton color="inherit">
+                      <Link href="/system/connections">
+                        <img src={title === 'Connection Wizard'
+                          ? "/static/img/connection_wizard/connection-wizard-green.svg"
+                          : "/static/img/connection_wizard/connection-wizard-white.svg"} className={ classes.headerIcons +" "+(title === 'Connection Wizard'
+                          ? classes.itemActiveItem
+                          : '')} />
+                        {/* <FontAwesomeIcon icon={faHome} transform="shrink-2" fixedWidth className={title === 'Dashboard' && classes.itemActiveItem} /> */}
+                      </Link>
+                    </IconButton>
+                  </div>
+
+                  <div data-test="settings-button">
+                    <IconButton color="inherit">
+                      <Link href="/settings">
+                        <SettingsIcon className={classes.headerIcons +" "+(title === 'Settings'
+                          ? classes.itemActiveItem
+                          : '')} />
+                      </Link>
+                    </IconButton>
+                  </div>
+
+                  <div data-test="notification-button">
+                    <MesheryNotification />
+                  </div>
+                  <span className={classes.userSpan}>
+                    <User color="inherit" iconButtonClassName={classes.iconButtonAvatar} avatarClassName={classes.avatar} />
+                  </span>
+
+                </Grid>
+              </Grid>
+            </Toolbar>
+          </AppBar>
+          {/* <AppBar
+          component="div"
+          className={classes.secondaryBar}
+          color="primary"
+          position="static"
+          elevation={0}
+        >
+          <Toolbar>
+            <Grid container alignItems="center" spacing={8}>
+              <Grid item xs>
+
+              </Grid>
+              {/* <Grid item>
+                <Button className={classes.button} variant="outlined" color="inherit" size="small">
+                  Web setup
+                </Button>
+              </Grid> * /}
+              {/* <Grid item>
+                <Tooltip title="Help">
+                  <IconButton color="inherit">
+                    <HelpIcon />
+                  </IconButton>
+                </Tooltip>
+              </Grid> * /}
+            </Grid>
+          </Toolbar>
+        </AppBar> */}
+          {/* <AppBar
+          component="div"
+          className={classes.secondaryBar}
+          color="primary"
+          position="static"
+          elevation={0}
+        >
+          <Tabs value={0} textColor="inherit">
+            <Tab textColor="inherit" label="Users" />
+            <Tab textColor="inherit" label="Sign-in method" />
+            <Tab textColor="inherit" label="Templates" />
+            <Tab textColor="inherit" label="Usage" />
+          </Tabs>
+        </AppBar> */}
+        </React.Fragment>
+      </NoSsr>
+    );
+  }
+}
+
+Header.propTypes = { classes : PropTypes.object.isRequired,
+  onDrawerToggle : PropTypes.func.isRequired, };
+
+const mapStateToProps = (state) =>
+  // console.log("header - mapping state to props. . . new title: "+ state.get("page").get("title"));
+  // console.log("state: " + JSON.stringify(state));
+  ({ title : state.get('page').get('title'), isBeta : state.get('page').get('isBeta') })
+;
+
+// const mapDispatchToProps = dispatch => {
+//   return {
+//     updatePageAndTitle: bindActionCreators(updatePageAndTitle, dispatch)
+//   }
+// }
+
+export default withStyles(styles)(connect(mapStateToProps)(Header));