--- conflicted
+++ resolved
@@ -359,15 +359,9 @@
       }
       const notify = this.props.notify;
       deleteKubernetesConfig(
-<<<<<<< HEAD
         successHandlerGenerator(notify, "Kubernetes config removed", successCallback),
         errorHandlerGenerator(notify, "Not able to remove config"),
-        ctxId
-=======
-        successHandlerGenerator(enqueueSnackbar, closeButtonForSnackbarAction(closeSnackbar), "Kubernetes config removed", successCallback),
-        errorHandlerGenerator(enqueueSnackbar, closeButtonForSnackbarAction(closeSnackbar), "Not able to remove config"),
         connectionID
->>>>>>> 1f0d6400
       )
     }
   }
