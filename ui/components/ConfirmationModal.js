--- conflicted
+++ resolved
@@ -181,11 +181,8 @@
 
 function ConfirmationMsg(props) {
   const { classes, open, handleClose, submit,
-<<<<<<< HEAD
     selectedK8sContexts, k8scontext, title, validationBody, setK8sContexts, enqueueSnackbar, closeSnackbar, componentCount, tab,verify } = props
-=======
-    selectedK8sContexts, k8scontext, title, validationBody, setK8sContexts, enqueueSnackbar, closeSnackbar, componentCount, tab, errors, dryRunComponent } = props
->>>>>>> de5bea3f
+
 
   const [tabVal, setTabVal] = useState(tab);
   const [disabled, setDisabled] = useState(true);
