/* eslint-disable react/display-name */
import React, { useState, useEffect, useRef } from 'react';
import { NoSsr } from '@mui/material';
import { UnControlled as CodeMirror } from 'react-codemirror2';
import DeleteIcon from '@mui/icons-material/Delete';
import { connect } from 'react-redux';
import { bindActionCreators } from 'redux';
import Moment from 'react-moment';
import CloseIcon from '@mui/icons-material/Close';
import EditIcon from '@mui/icons-material/Edit';
import { toggleCatalogContent, updateProgress } from '../lib/store';
<<<<<<< HEAD
import _PromptComponent from './PromptComponent';
import FullscreenIcon from '@material-ui/icons/Fullscreen';
import FullscreenExitIcon from '@material-ui/icons/FullscreenExit';
=======
import PromptComponent from './PromptComponent';
import FullscreenIcon from '@mui/icons-material/Fullscreen';
import FullscreenExitIcon from '@mui/icons-material/FullscreenExit';
>>>>>>> d70226d5
import { FILE_OPS, MesheryFiltersCatalog, VISIBILITY } from '../utils/Enum';
import ViewSwitch from './ViewSwitch';
import FiltersGrid from './MesheryFilters/FiltersGrid';
import { trueRandom } from '../lib/trueRandom';
import GetAppIcon from '@mui/icons-material/GetApp';
import PublicIcon from '@mui/icons-material/Public';
import PublishIcon from '@mui/icons-material/Publish';
import downloadContent from '../utils/fileDownloader';
import CloneIcon from '../public/static/img/CloneIcon';
import SaveIcon from '@mui/icons-material/Save';
import ConfigurationSubscription from './graphql/subscriptions/ConfigurationSubscription';
import fetchCatalogFilter from './graphql/queries/CatalogFilterQuery';
import { iconMedium } from '../css/icons.styles';
import { RJSFModalWrapper } from './Modal';
import { getUnit8ArrayDecodedFile, modifyRJSFSchema } from '../utils/utils';
import Filter from '../public/static/img/drawer-icons/filter_svg.js';
import { getMeshModels } from '../api/meshmodel';
import _ from 'lodash';
import { useNotification } from '../utils/hooks/useNotification';
import { EVENT_TYPES } from '../lib/event-types';
import {
  CustomColumnVisibilityControl,
  CustomTooltip,
  ResponsiveDataTable,
  SearchBar,
  UniversalFilter,
  importFilterSchema,
  importFilterUiSchema,
  publishCatalogItemSchema,
  publishCatalogItemUiSchema,
  IconButton,
  Dialog,
  DialogTitle,
  DialogActions,
  Divider,
  Typography,
  Button,
  Box,
  styled,
} from '@layer5/sistent';
import { updateVisibleColumns } from '../utils/responsive-column';
import { useWindowDimensions } from '../utils/dimension';
import InfoModal from './Modals/Information/InfoModal';
import InfoOutlinedIcon from '@mui/icons-material/InfoOutlined';
import { DefaultTableCell, SortableTableCell } from './connections/common/index.js';
import CAN from '@/utils/can';
import { keys } from '@/utils/permission_constants';
import DefaultError from './General/error-404/index';
import { UsesSistent } from './SistentWrapper';
import { Modal as SistentModal } from '@layer5/sistent';
import {
  useGetFiltersQuery,
  useCloneFilterMutation,
  usePublishFilterMutation,
  useUnpublishFilterMutation,
  useDeleteFilterMutation,
  useUpdateFilterFileMutation,
  useUploadFilterFileMutation,
} from '@/rtk-query/filter';
import LoadingScreen from './LoadingComponents/LoadingComponent';
import { useGetProviderCapabilitiesQuery } from '@/rtk-query/user';
import { ToolWrapper } from './Lifecycle/Workspaces';

const CreateButton = styled(Button)(() => ({
  width: 'fit-content',
  alignSelf: 'flex-start',
}));

const ViewSwitchButton = styled('div')(() => ({
  justifySelf: 'flex-end',
  paddingLeft: '1rem',
}));

const YmlDialogTitle = styled(DialogTitle)(() => ({
  display: 'flex',
  alignItems: 'center',
}));

const YmlDialogTitleText = styled(Typography)(() => ({
  flexGrow: 1,
}));

const FullScreenCodeMirrorWrapper = styled('div')(() => ({
  height: '100%',
  '& .CodeMirror': {
    minHeight: '300px',
    height: '100%',
  },
}));

const BtnText = styled('span')(({ theme }) => ({
  display: 'block',
  [theme.breakpoints.down('700')]: {
    display: 'none',
  },
}));

const ActionsBox = styled(Box)(() => ({
  display: 'flex',
}));

function TooltipIcon({ children, onClick, title }) {
  return (
    <UsesSistent>
      <CustomTooltip title={title} placement="top" interactive>
        <IconButton onClick={onClick}>{children}</IconButton>
      </CustomTooltip>
    </UsesSistent>
  );
}

function YAMLEditor({ filter, onClose, onSubmit }) {
  const [fullScreen, setFullScreen] = useState(false);

  const toggleFullScreen = () => {
    setFullScreen(!fullScreen);
  };

  let resourceData;
  try {
    resourceData = JSON.parse(filter.filter_resource);
  } catch (error) {
    // Handling the error or provide a default value
    console.error('Error parsing JSON:', error);
    resourceData = {}; // Setting a default value if parsing fails
  }

  const config = resourceData?.settings?.config || '';
  const [yaml, setYaml] = useState(config);

  return (
    <Dialog
      onClose={onClose}
      aria-labelledby="filter-dialog-title"
      open
      maxWidth="md"
      fullScreen={fullScreen}
      fullWidth={!fullScreen}
    >
      <YmlDialogTitle>
        <DialogTitle disableTypography id="filter-dialog-title">
          <YmlDialogTitleText variant="h6">{filter.name}</YmlDialogTitleText>
          <TooltipIcon
            title={fullScreen ? 'Exit Fullscreen' : 'Enter Fullscreen'}
            onClick={toggleFullScreen}
          >
            {fullScreen ? (
              <FullscreenExitIcon style={iconMedium} />
            ) : (
              <FullscreenIcon style={iconMedium} />
            )}
          </TooltipIcon>
          <TooltipIcon title="Exit" onClick={onClose}>
            <CloseIcon style={iconMedium} />
          </TooltipIcon>
        </DialogTitle>
      </YmlDialogTitle>
      <Divider variant="fullWidth" light />
      <FullScreenCodeMirrorWrapper>
        <CodeMirror
          value={config}
          options={{
            theme: 'material',
            lineNumbers: true,
            lineWrapping: true,
            gutters: ['CodeMirror-lint-markers'],
            lint: true,
            mode: 'text/x-yaml',
          }}
          onChange={(_, data, val) => setYaml(val)}
        />
      </FullScreenCodeMirrorWrapper>
      <Divider variant="fullWidth" light />
      <DialogActions>
        <CustomTooltip title="Update Filter">
          <IconButton
            aria-label="Update"
            color="primary"
            disabled={!CAN(keys.EDIT_WASM_FILTER.action, keys.EDIT_WASM_FILTER.subject)}
            onClick={() =>
              onSubmit({
                data: yaml,
                id: filter.id,
                name: filter.name,
                type: FILE_OPS.UPDATE,
                catalog_data: filter.catalog_data,
              })
            }
          >
            <SaveIcon style={iconMedium} />
          </IconButton>
        </CustomTooltip>
        <CustomTooltip title="Delete Filter">
          <IconButton
            aria-label="Delete"
            color="primary"
            disabled={!CAN(keys.DELETE_WASM_FILTER.action, keys.DELETE_WASM_FILTER.subject)}
            onClick={() =>
              onSubmit({
                data: yaml,
                id: filter.id,
                name: filter.name,
                type: FILE_OPS.DELETE,
                catalog_data: filter.catalog_data,
              })
            }
          >
            <DeleteIcon style={iconMedium} />
          </IconButton>
        </CustomTooltip>
      </DialogActions>
    </Dialog>
  );
}

function resetSelectedFilter() {
  return { show: false, filter: null };
}

function MesheryFilters({
  updateProgress,
  user,
  catalogVisibility,
  // toggleCatalogContent,
}) {
  const [page, setPage] = useState(0);
  const [search, setSearch] = useState('');
  const [sortOrder, setSortOrder] = useState('');
  const [count, setCount] = useState(0);
  const modalRef = useRef(null);
  const [pageSize, setPageSize] = useState(10);
  const [filters, setFilters] = useState([]);
  const [selectedFilter, setSelectedFilter] = useState(resetSelectedFilter());
  const [selectedRowData, setSelectedRowData] = useState(null);
  const [canPublishFilter, setCanPublishFilter] = useState(false);
  const [publishSchema, setPublishSchema] = useState({});
  const { width } = useWindowDimensions();
  const [meshModels, setMeshModels] = useState([]);
  const [viewType, setViewType] = useState(
    /**  @type {TypeView} */
    ('grid'),
  );

  //hooks
  const { notify } = useNotification();
  const [isSearchExpanded, setIsSearchExpanded] = useState(false);

  const [infoModal, setInfoModal] = useState({
    open: false,
    ownerID: '',
    selectedResource: {},
  });

  const [importModal, setImportModal] = useState({
    open: false,
  });
  const [publishModal, setPublishModal] = useState({
    open: false,
    filter: {},
    name: '',
  });

  const catalogContentRef = useRef();
  const catalogVisibilityRef = useRef();
  const disposeConfSubscriptionRef = useRef(null);

  const [visibilityFilter, setVisibilityFilter] = useState(null);

  const {
    data: filtersData,
    isLoading: isFiltersLoading,
    refetch: getFilters,
  } = useGetFiltersQuery({
    page: page,
    pagesize: pageSize,
    search: search,
    order: sortOrder,
    visibility: visibilityFilter ? JSON.stringify([visibilityFilter]) : '',
  });

  const { data: capabilitiesData } = useGetProviderCapabilitiesQuery();

  const [cloneFilter] = useCloneFilterMutation();
  const [publishFilter] = usePublishFilterMutation();
  const [unpublishFilter] = useUnpublishFilterMutation();
  const [deleteFilterFile] = useDeleteFilterMutation();
  const [updateFilterFile] = useUpdateFilterFileMutation();
  const [uploadFilterFile] = useUploadFilterFileMutation();

  useEffect(() => {
    if (filtersData) {
      const filteredWasmFilters = filtersData.filters.filter((content) => {
        if (visibilityFilter === null || content.visibility === visibilityFilter) {
          return true;
        }
        return false;
      });
      setCount(filtersData.total_count || 0);
      handleSetFilters(filteredWasmFilters);
      setVisibilityFilter(visibilityFilter);
      setFilters(filtersData.filters || []);
    }
  }, [filtersData]);

  const ACTION_TYPES = {
    FETCH_FILTERS: {
      name: 'FETCH_FILTERS',
      error_msg: 'Failed to fetch filter',
    },
    DELETE_FILTERS: {
      name: 'DELETE_FILTERS',
      error_msg: 'Failed to delete filter file',
    },
    DEPLOY_FILTERS: {
      name: 'DEPLOY_FILTERS',
      error_msg: 'Failed to deploy filter file',
    },
    UNDEPLOY_FILTERS: {
      name: 'UNDEPLOY_FILTERS',
      error_msg: 'Failed to undeploy filter file',
    },
    UPLOAD_FILTERS: {
      name: 'UPLOAD_FILTERS',
      error_msg: 'Failed to upload filter file',
    },
    CLONE_FILTERS: {
      name: 'CLONE_FILTER',
      error_msg: 'Failed to clone filter file',
    },
    PUBLISH_CATALOG: {
      name: 'PUBLISH_CATALOG',
      error_msg: 'Failed to publish catalog',
    },
    UNPUBLISH_CATALOG: {
      name: 'PUBLISH_CATALOG',
      error_msg: 'Failed to publish catalog',
    },
    SCHEMA_FETCH: {
      name: 'SCHEMA_FETCH',
      error_msg: 'failed to fetch import schema',
    },
  };

  /**
   * Checking whether users are signed in under a provider that doesn't have
   * publish filter capability and setting the canPublishFilter state accordingly
   */
  useEffect(async () => {
    try {
      const { models } = await getMeshModels();
      const modelNames = _.uniq(models?.map((model) => model.displayName));
      modelNames.sort();

      // Modify the schema using the utility function
      const modifiedSchema = modifyRJSFSchema(
        publishCatalogItemSchema,
        'properties.compatibility.items.enum',
        modelNames,
      );
      setPublishSchema({ rjsfSchema: modifiedSchema, uiSchema: publishCatalogItemUiSchema });
      setMeshModels(models);
    } catch (err) {
      handleError(ACTION_TYPES.SCHEMA_FETCH);
    }

    if (capabilitiesData) {
      const capabilitiesRegistry = capabilitiesData;
      const filtersCatalogCapability = capabilitiesRegistry?.capabilities.filter(
        (val) => val.feature === MesheryFiltersCatalog,
      );
      if (filtersCatalogCapability?.length > 0) setCanPublishFilter(true);
    }
  }, [capabilitiesData]);

  const searchTimeout = useRef(null);

  const handleUploadImport = () => {
    setImportModal({
      open: true,
    });
  };

  const handleUploadImportClose = () => {
    setImportModal({
      open: false,
    });
  };

  const handlePublishModal = (ev, filter) => {
    if (canPublishFilter) {
      ev.stopPropagation();
      setPublishModal({
        open: true,
        filter: filter,
      });
    }
  };

  const handleInfoModalClose = () => {
    setInfoModal({
      open: false,
    });
  };

  const handleInfoModal = (filter) => {
    setInfoModal({
      open: true,
      ownerID: filter.user_id,
      selectedResource: filter,
    });
  };

  const handleUnpublishModal = (ev, filter) => {
    if (canPublishFilter) {
      return async () => {
        let response = await modalRef.current.show({
          title: `Unpublish Catalog item?`,
          subtitle: `Are you sure that you want to unpublish "${filter?.name}"?`,
          options: ['Yes', 'No'],
          showInfoIcon: `Unpublishing a catolog item removes the item from the public-facing catalog (a public website accessible to anonymous visitors at meshery.io/catalog). The catalog item's visibility will change to either public (or private with a subscription). The ability to for other users to continue to access, edit, clone and collaborate on your content depends upon the assigned visibility level (public or private). Prior collaborators (users with whom you have shared your catalog item) will retain access. However, you can always republish it whenever you want.  Remember: unpublished catalog items can still be available to other users if that item is set to public visibility. For detailed information, please refer to the documentation https://docs.meshery.io/concepts/designs.`,
        });
        if (response === 'Yes') {
          updateProgress({ showProgress: true });
          unpublishFilter({ unpublishBody: JSON.stringify({ id: filter?.id }) })
            .unwrap()
            .then(() => {
              updateProgress({ showProgress: false });
              notify({
                message: `"${filter?.name}" filter unpublished`,
                event_type: EVENT_TYPES.SUCCESS,
              });
            })
            .catch(() => {
              updateProgress({ showProgress: false });
              handleError(ACTION_TYPES.UNPUBLISH_CATALOG);
            });
        }
      };
    }
  };

  const handlePublishModalClose = () => {
    setPublishModal({
      open: false,
      filter: {},
      name: '',
    });
  };

  useEffect(() => {
    if (viewType === 'grid') setSearch('');
  }, [viewType]);

  // const handleCatalogPreference = (catalogPref) => {
  //   let body = Object.assign({}, extensionPreferences);
  //   body['catalogContent'] = catalogPref;

  //   dataFetch(
  //     '/api/user/prefs',
  //     {
  //       method: 'POST',
  //       credentials: 'include',
  //       body: JSON.stringify({ usersExtensionPreferences: body }),
  //     },
  //     () => {
  //       notify({
  //         message: `Catalog Content was ${catalogPref ? 'enab' : 'disab'}led`,
  //         event_type: EVENT_TYPES.SUCCESS,
  //       });
  //     },
  //     (err) => console.error(err),
  //   );
  // };

  // const handleCatalogVisibility = () => {
  //   handleCatalogPreference(!catalogVisibilityRef.current);
  //   catalogVisibilityRef.current = !catalogVisibility;
  //   toggleCatalogContent({ catalogVisibility: !catalogVisibility });
  // };

  useEffect(() => {
    catalogVisibilityRef.current = catalogVisibility;
    const fetchCatalogFilters = fetchCatalogFilter({
      selector: {
        search: '',
        order: '',
        page: 0,
        pagesize: 0,
      },
    }).subscribe({
      next: (result) => {
        catalogContentRef.current = result?.catalogFilters;
        initFiltersSubscription();
      },
      error: (err) => console.log('There was an error fetching Catalog Filter: ', err),
    });

    return () => {
      fetchCatalogFilters.unsubscribe();
      disposeConfSubscriptionRef.current?.dispose();
    };
  }, []);

  const handlePublish = (formData) => {
    const compatibilityStore = _.uniqBy(meshModels, (model) => _.toLower(model.displayName))
      ?.filter((model) =>
        formData?.compatibility?.some((comp) => _.toLower(comp) === _.toLower(model.displayName)),
      )
      ?.map((model) => model.name);

    const payload = {
      id: publishModal.filter?.id,
      catalog_data: {
        ...formData,
        compatibility: compatibilityStore,
        type: _.toLower(formData?.type),
      },
    };
    updateProgress({ showProgress: true });
    publishFilter({ publishBody: JSON.stringify(payload) })
      .unwrap()
      .then(() => {
        updateProgress({ showProgress: false });
        if (user.role_names.includes('admin')) {
          notify({
            message: `${publishModal.filter?.name} filter published to Meshery Catalog`,
            event_type: EVENT_TYPES.SUCCESS,
          });
        } else {
          notify({
            message:
              'filters queued for publishing into Meshery Catalog. Maintainers notified for review',
            event_type: EVENT_TYPES.SUCCESS,
          });
        }
      })
      .catch(() => {
        updateProgress({ showProgress: false });
        handleError(ACTION_TYPES.PUBLISH_CATALOG);
      });
  };

  function handleClone(filterID, name) {
    updateProgress({ showProgress: true });
    cloneFilter({
      body: JSON.stringify({ name: name + ' (Copy)' }),
      filterID: filterID,
    })
      .unwrap()
      .then(() => {
        updateProgress({ showProgress: false });
        notify({ message: `"${name}" filter cloned`, event_type: EVENT_TYPES.SUCCESS });
      })
      .catch(() => {
        updateProgress({ showProgress: false });
        handleError(ACTION_TYPES.CLONE_FILTERS);
      });
  }

  // function handleError(error) {
  const handleError = (action) => (error) => {
    updateProgress({ showProgress: false });
    notify({
      message: `${action.error_msg}: ${error}`,
      event_type: EVENT_TYPES.ERROR,
      details: error.toString(),
    });
  };

  const handleSetFilters = (filters) => {
    if (filters != undefined) {
      if (catalogVisibilityRef.current && catalogContentRef.current?.length > 0) {
        setFilters([
          ...catalogContentRef.current,
          ...filters.filter((content) => content.visibility !== VISIBILITY.PUBLISHED),
        ]);
        return;
      }
      setFilters(filters.filter((content) => content.visibility !== VISIBILITY.PUBLISHED));
    }
  };

  const initFiltersSubscription = (
    pageNo = page.toString(),
    pagesize = pageSize.toString(),
    searchText = search,
    order = sortOrder,
  ) => {
    if (disposeConfSubscriptionRef.current) {
      disposeConfSubscriptionRef.current.dispose();
    }
    const configurationSubscription = ConfigurationSubscription(
      () => {
        /**
         * We are not using filter subscription and this code is commented to prevent
         * unnecessary state updates
         */
        // setPage(result.configuration?.filters?.page || 0);
        // setPageSize(result.configuration?.filters?.page_size || 10);
        // setCount(result.configuration?.filters?.total_count || 0);
        // handleSetFilters(result.configuration?.filters?.filters);
      },
      {
        applicationSelector: {
          pageSize: pagesize,
          page: pageNo,
          search: searchText,
          order: order,
        },
        patternSelector: {
          pageSize: pagesize,
          page: pageNo,
          search: searchText,
          order: order,
        },
        filterSelector: {
          pageSize: pagesize,
          page: pageNo,
          search: searchText,
          order: order,
        },
      },
    );
    disposeConfSubscriptionRef.current = configurationSubscription;
  };

  function resetSelectedRowData() {
    return () => {
      setSelectedRowData(null);
    };
  }

  async function handleSubmit({ data, name, id, type, metadata, catalog_data }) {
    // TODO: use filter name
    updateProgress({ showProgress: true });
    if (type === FILE_OPS.DELETE) {
      const response = await showmodal(1);
      if (response == 'No') {
        updateProgress({ showProgress: false });
        return;
      }
      deleteFilterFile({ id: id })
        .unwrap()
        .then(() => {
          updateProgress({ showProgress: false });
          notify({ message: `"${name}" filter deleted`, event_type: EVENT_TYPES.SUCCESS });
          resetSelectedRowData()();
        })
        .catch(() => {
          updateProgress({ showProgress: false });
          handleError(ACTION_TYPES.DELETE_FILTERS);
        });
    }

    if (type === FILE_OPS.FILE_UPLOAD || type === FILE_OPS.URL_UPLOAD) {
      // todo: remove this
      let body = { save: true };
      if (type === FILE_OPS.FILE_UPLOAD) {
        body = JSON.stringify({
          ...body,
          filter_data: { filter_file: data, name: metadata.name },
          config: metadata.config,
        });
      }
      if (type === FILE_OPS.URL_UPLOAD) {
        body = JSON.stringify({ ...body, url: data, name: metadata.name, config: metadata.config });
      }
      uploadFilterFile({ uploadBody: body })
        .unwrap()
        .then(() => {
          updateProgress({ showProgress: false });
        })
        .catch(() => {
          updateProgress({ showProgress: false });
          handleError(ACTION_TYPES.UPLOAD_FILTERS);
        });
    }

    if (type === FILE_OPS.UPDATE) {
      updateFilterFile({
        updateBody: JSON.stringify({
          filter_data: { id, name: name, catalog_data },
          config: data,
          save: true,
        }),
      })
        .unwrap()
        .then(() => {
          updateProgress({ showProgress: false });
        })
        .catch(() => {
          updateProgress({ showProgress: false });
          handleError(ACTION_TYPES.UPLOAD_FILTERS);
        });
    }
  }

  const handleDownload = (e, id, name) => {
    e.stopPropagation();
    updateProgress({ showProgress: true });
    try {
      downloadContent({ id, name, type: 'filter' });
      updateProgress({ showProgress: false });
      notify({ message: `"${name}" filter downloaded`, event_type: EVENT_TYPES.INFO });
    } catch (e) {
      console.error(e);
    }
  };

  function uploadHandler(ev, _, metadata) {
    if (!ev.target.files?.length) return;

    const file = ev.target.files[0];

    // Create a reader
    const reader = new FileReader();
    reader.addEventListener('load', (event) => {
      let uint8 = new Uint8Array(event.target.result);
      handleSubmit({
        data: Array.from(uint8),
        name: file?.name || 'meshery_' + Math.floor(trueRandom() * 100),
        type: FILE_OPS.FILE_UPLOAD,
        metadata: metadata,
      });
    });
    reader.readAsArrayBuffer(file);
  }

  let colViews = [
    ['name', 'xs'],
    ['created_at', 'm'],
    ['updated_at', 'l'],
    ['visibility', 's'],
    ['Actions', 'xs'],
  ];

  const columns = [
    {
      name: 'name',
      label: 'Filter Name',
      options: {
        filter: false,
        sort: true,
        searchable: true,
        customHeadRender: function CustomHead({ index, ...column }, sortColumn, columnMeta) {
          return (
            <SortableTableCell
              index={index}
              columnData={column}
              columnMeta={columnMeta}
              onSort={() => sortColumn(index)}
            />
          );
        },
      },
    },
    {
      name: 'created_at',
      label: 'Upload Timestamp',
      options: {
        filter: false,
        sort: true,
        searchable: true,
        customHeadRender: function CustomHead({ index, ...column }, sortColumn, columnMeta) {
          return (
            <SortableTableCell
              index={index}
              columnData={column}
              columnMeta={columnMeta}
              onSort={() => sortColumn(index)}
            />
          );
        },
        customBodyRender: function CustomBody(value) {
          return <Moment format="LLLL">{value}</Moment>;
        },
      },
    },
    {
      name: 'updated_at',
      label: 'Update Timestamp',
      options: {
        filter: false,
        sort: true,
        searchable: true,
        customHeadRender: function CustomHead({ index, ...column }, sortColumn, columnMeta) {
          return (
            <SortableTableCell
              index={index}
              columnData={column}
              columnMeta={columnMeta}
              onSort={() => sortColumn(index)}
            />
          );
        },
        customBodyRender: function CustomBody(value) {
          return <Moment format="LLLL">{value}</Moment>;
        },
      },
    },
    {
      name: 'visibility',
      label: 'Visibility',
      options: {
        filter: false,
        sort: true,
        searchable: true,
        customHeadRender: function CustomHead({ ...column }) {
          return <DefaultTableCell columnData={column} />;
        },
      },
    },
    {
      name: 'Actions',
      label: 'Actions',
      options: {
        filter: false,
        sort: false,
        searchable: false,
        customHeadRender: function CustomHead({ ...column }) {
          return <DefaultTableCell columnData={column} />;
        },
        customBodyRender: function CustomBody(_, tableMeta) {
          const rowData = filters[tableMeta.rowIndex];
          const visibility = filters[tableMeta.rowIndex]?.visibility;
          return (
            <ActionsBox
              sx={{
                display: 'flex',
              }}
            >
              {visibility === VISIBILITY.PUBLISHED ? (
                <TooltipIcon
                  placement="top"
                  title={'Clone'}
                  onClick={(e) => {
                    e.stopPropagation();
                    handleClone(rowData.id, rowData.name);
                  }}
                  disabled={!CAN(keys.CLONE_WASM_FILTER.action, keys.CLONE_WASM_FILTER.subject)}
                >
                  <CloneIcon fill="currentColor" />
                </TooltipIcon>
              ) : (
                <TooltipIcon
                  title="Config"
                  onClick={(e) => {
                    e.stopPropagation();
                    setSelectedRowData(filters[tableMeta.rowIndex]);
                  }}
                  disabled={!CAN(keys.EDIT_WASM_FILTER.action, keys.EDIT_WASM_FILTER.subject)}
                >
                  <EditIcon aria-label="config" color="inherit" style={iconMedium} />
                </TooltipIcon>
              )}
              <TooltipIcon
                title="Download"
                onClick={(e) => handleDownload(e, rowData.id, rowData.name)}
                disabled={
                  !CAN(keys.DOWNLOAD_A_WASM_FILTER.action, keys.DOWNLOAD_A_WASM_FILTER.subject)
                }
              >
                <GetAppIcon data-cy="download-button" />
              </TooltipIcon>
              <TooltipIcon
                title="Filter Information"
                onClick={() => handleInfoModal(rowData)}
                disabled={
                  !CAN(keys.DETAILS_OF_WASM_FILTER.action, keys.DETAILS_OF_WASM_FILTER.subject)
                }
              >
                <InfoOutlinedIcon data-cy="information-button" />
              </TooltipIcon>
              {canPublishFilter && visibility !== VISIBILITY.PUBLISHED ? (
                <TooltipIcon
                  title="Publish"
                  onClick={(ev) => handlePublishModal(ev, rowData)}
                  disabled={!CAN(keys.PUBLISH_WASM_FILTER.action, keys.PUBLISH_WASM_FILTER.subject)}
                >
                  <PublicIcon fill="#F91313" data-cy="publish-button" />
                </TooltipIcon>
              ) : (
                <TooltipIcon
                  title="Unpublish"
                  onClick={(ev) => handleUnpublishModal(ev, rowData)()}
                  disabled={
                    !CAN(keys.UNPUBLISH_WASM_FILTER.action, keys.UNPUBLISH_WASM_FILTER.subject)
                  }
                >
                  <PublicIcon fill="#F91313" data-cy="unpublish-button" />
                </TooltipIcon>
              )}
            </ActionsBox>
          );
        },
      },
    },
  ];

  columns.forEach((column, idx) => {
    if (column.name === sortOrder.split(' ')[0]) {
      columns[idx].options.sortDirection = sortOrder.split(' ')[1];
    }
  });

  async function showmodal(count) {
    let response = await modalRef.current.show({
      title: `Delete ${count ? count : ''} Filter${count > 1 ? 's' : ''}?`,
      subtitle: `Are you sure you want to delete ${count > 1 ? 'these' : 'this'} ${
        count ? count : ''
      } filter${count > 1 ? 's' : ''}?`,
      primaryOption: 'Yes',
      variant: 'error',
    });
    return response;
  }

  function deleteFilter(id) {
    deleteFilterFile({ id: id })
      .unwrap()
      .then(() => {
        updateProgress({ showProgress: false });
        notify({ message: `Filter deleted`, event_type: EVENT_TYPES.SUCCESS });
      })
      .catch(() => {
        updateProgress({ showProgress: false });
        handleError(ACTION_TYPES.DELETE_FILTERS);
      });
  }

  const options = {
    filter: false,
    viewColumns: false,
    sort: !(user && user.user_id === 'meshery'),
    search: false,
    filterType: 'textField',
    responsive: 'standard',
    resizableColumns: true,
    serverSide: true,
    count,
    rowsPerPage: pageSize,
    fixedHeader: true,
    page,
    print: false,
    download: false,
    sortOrder: {
      name: 'updated_at',
      direction: 'desc',
    },
    textLabels: {
      selectedRows: {
        text: 'filter(s) selected',
      },
    },

    onCellClick: (_, meta) =>
      meta.colIndex !== 3 && meta.colIndex !== 4 && setSelectedRowData(filters[meta.rowIndex]),

    onRowsDelete: async function handleDelete(row) {
      let response = await showmodal(Object.keys(row.lookup).length);
      console.log(response);
      if (response === 'Yes') {
        const fid = Object.keys(row.lookup).map((idx) => filters[idx]?.id);
        fid.forEach((fid) => deleteFilter(fid));
      }
      // if (response === "No")
      // fetchFilters(page, pageSize, search, sortOrder);
    },

    onTableChange: (action, tableState) => {
      const sortInfo = tableState.announceText ? tableState.announceText.split(' : ') : [];
      let order = '';
      if (tableState.activeColumn) {
        order = `${columns[tableState.activeColumn].name} desc`;
      }

      switch (action) {
        case 'changePage':
          initFiltersSubscription(
            tableState.page.toString(),
            pageSize.toString(),
            search,
            sortOrder,
          );
          setPage(tableState.page);
          break;
        case 'changeRowsPerPage':
          initFiltersSubscription(
            page.toString(),
            tableState.rowsPerPage.toString(),
            search,
            sortOrder,
          );
          setPageSize(tableState.rowsPerPage);
          break;
        case 'search':
          if (searchTimeout.current) {
            clearTimeout(searchTimeout.current);
          }
          searchTimeout.current = setTimeout(() => {
            if (search !== tableState.searchText) {
              setSearch(tableState.searchText);
            }
          }, 500);
          break;
        case 'sort':
          if (sortInfo.length === 2) {
            if (sortInfo[1] === 'ascending') {
              order = `${columns[tableState.activeColumn].name} asc`;
            } else {
              order = `${columns[tableState.activeColumn].name} desc`;
            }
          }
          if (order !== sortOrder) {
            initFiltersSubscription(page.toString(), pageSize.toString(), search, order);
            setSortOrder(order);
          }
          break;
      }
    },
    setRowProps: (row, dataIndex, rowIndex) => {
      return {
        'data-cy': `config-row-${rowIndex}`,
      };
    },
    setTableProps: () => {
      return {
        'data-cy': 'filters-grid',
      };
    },
  };

  /**
   * Gets the data of Import Filter and handles submit operation
   *
   * @param {{
   * uploadType: ("File Upload"| "URL Upload");
   * config: string;
   * name: string;
   * url: string;
   * file: string;
   * }} data
   */
  function handleImportFilter(data) {
    updateProgress({ showProgress: true });
    const { uploadType, name, config, url, file } = data;
    let requestBody = null;
    switch (uploadType) {
      case 'File Upload':
        requestBody = JSON.stringify({
          config,
          save: true,
          filter_data: {
            name,
            filter_file: getUnit8ArrayDecodedFile(file),
          },
        });
        break;
      case 'URL Upload':
        requestBody = JSON.stringify({
          config,
          save: true,
          url,
          filter_data: {
            name,
          },
        });
        break;
    }

    updateFilterFile({ updateBody: requestBody })
      .unwrap()
      .then(() => {
        updateProgress({ showProgress: false });
        notify({
          message: `"${name}" filter uploaded`,
          event_type: EVENT_TYPES.SUCCESS,
        });
        getFilters();
      })
      .catch(() => {
        updateProgress({ showProgress: false });
        handleError(ACTION_TYPES.UPLOAD_FILTERS);
      });
  }

  const [tableCols, updateCols] = useState(columns);

  const [columnVisibility, setColumnVisibility] = useState(() => {
    let showCols = updateVisibleColumns(colViews, width);
    // Initialize column visibility based on the original columns' visibility
    const initialVisibility = {};
    columns.forEach((col) => {
      initialVisibility[col.name] = showCols[col.name];
    });
    return initialVisibility;
  });

  const filter = {
    visibility: {
      name: 'visibility',
      //if catalog content is enabled, then show all filters including published otherwise only show public and private filters
      options: catalogVisibility
        ? [
            { label: 'Public', value: 'public' },
            { label: 'Private', value: 'private' },
            { label: 'Published', value: 'published' },
          ]
        : [
            { label: 'Public', value: 'public' },
            { label: 'Private', value: 'private' },
          ],
    },
  };

  const [selectedFilters, setSelectedFilters] = useState({ visibility: 'All' });

  const handleApplyFilter = () => {
    const visibilityFilter =
      selectedFilters.visibility === 'All' ? null : selectedFilters.visibility;
    // fetchFilters(page, pageSize, search, sortOrder, visibilityFilter);
    setVisibilityFilter(visibilityFilter);
  };

  if (isFiltersLoading) {
    return <LoadingScreen animatedIcon="AnimatedFilter" message={`Loading Filters...`} />;
  }

  return (
    <>
      <UsesSistent>
        <NoSsr>
          {CAN(keys.VIEW_FILTERS.action, keys.VIEW_FILTERS.subject) ? (
            <>
              {selectedRowData && Object.keys(selectedRowData).length > 0 && (
                <YAMLEditor
                  filter={selectedRowData}
                  onClose={resetSelectedRowData()}
                  onSubmit={handleSubmit}
                />
              )}
              <ToolWrapper>
                {width < 600 && isSearchExpanded ? null : (
                  <div style={{ display: 'flex' }}>
                    {!selectedFilter.show && (filters.length > 0 || viewType === 'table') && (
                      <CreateButton>
                        <div>
                          <Button
                            aria-label="Add Filter"
                            variant="contained"
                            color="primary"
                            size="large"
                            onClick={handleUploadImport}
                            disabled={!CAN(keys.IMPORT_FILTER.action, keys.IMPORT_FILTER.subject)}
                          >
                            <PublishIcon style={iconMedium} data-cy="import-button" />
                            <BtnText> Import Filters </BtnText>
                          </Button>
                        </div>
                      </CreateButton>
                    )}
                    <ViewSwitchButton style={{ jdisplay: 'flex' }}>
                      {/* <CatalogFilter
                      catalogVisibility={catalogVisibility}
                      handleCatalogVisibility={handleCatalogVisibility}
                      classes={classes}
                    /> */}
                    </ViewSwitchButton>
                  </div>
                )}
                <div style={{ display: 'flex', alignItems: 'center' }}>
                  <SearchBar
                    onSearch={(value) => {
                      setSearch(value);
                      initFiltersSubscription(
                        page.toString(),
                        pageSize.toString(),
                        value,
                        sortOrder,
                      );
                    }}
                    expanded={isSearchExpanded}
                    setExpanded={setIsSearchExpanded}
                    placeholder="Search"
                  />
                  <UniversalFilter
                    id="ref"
                    filters={filter}
                    selectedFilters={selectedFilters}
                    setSelectedFilters={setSelectedFilters}
                    handleApplyFilter={handleApplyFilter}
                  />
                  {viewType === 'table' && (
                    <CustomColumnVisibilityControl
                      id="ref"
                      columns={columns}
                      customToolsProps={{ columnVisibility, setColumnVisibility }}
                    />
                  )}

                  {!selectedFilter.show && (
                    <ViewSwitch data-cy="table-view" view={viewType} changeView={setViewType} />
                  )}
                </div>
              </ToolWrapper>
              {!selectedFilter.show && viewType === 'table' && (
                <ResponsiveDataTable
                  data={filters}
                  columns={columns}
                  tableCols={tableCols}
                  updateCols={updateCols}
                  columnVisibility={columnVisibility}
                  options={options}
                />
              )}
              {!selectedFilter.show && viewType === 'grid' && (
                // grid view
                <FiltersGrid
                  filters={filters}
                  handleSubmit={handleSubmit}
                  canPublishFilter={canPublishFilter}
                  handlePublish={handlePublish}
                  handleUnpublishModal={handleUnpublishModal}
                  handleUploadImport={handleUploadImport}
                  handleClone={handleClone}
                  handleDownload={handleDownload}
                  uploadHandler={uploadHandler}
                  setSelectedFilter={setSelectedFilter}
                  selectedFilter={selectedFilter}
                  pages={Math.ceil(count / pageSize)}
                  setPage={setPage}
                  selectedPage={page}
                  publishModal={publishModal}
                  setPublishModal={setPublishModal}
                  publishSchema={publishSchema}
                  fetch={() => getFilters()}
                  handleInfoModal={handleInfoModal}
                />
              )}
              {canPublishFilter &&
                publishModal.open &&
                CAN(keys.PUBLISH_WASM_FILTER.action, keys.PUBLISH_WASM_FILTER.subject) && (
                  <PublishModal
                    handleClose={handlePublishModalClose}
                    title={publishModal.filter?.name}
                    handleSubmit={handlePublish}
                  />
                )}
              {importModal.open && CAN(keys.IMPORT_FILTER.action, keys.IMPORT_FILTER.subject) && (
                <ImportModal
                  handleClose={handleUploadImportClose}
                  handleImportFilter={handleImportFilter}
                />
              )}
              {infoModal.open &&
                CAN(keys.DETAILS_OF_WASM_FILTER.action, keys.DETAILS_OF_WASM_FILTER.subject) && (
                  <InfoModal
                    handlePublish={handlePublish}
                    infoModalOpen={true}
                    handleInfoModalClose={handleInfoModalClose}
                    dataName="filters"
                    selectedResource={infoModal.selectedResource}
                    resourceOwnerID={infoModal.ownerID}
                    currentUser={user}
                    formSchema={publishSchema}
                    meshModels={meshModels}
                    patternFetcher={() => getFilters()}
                  />
<<<<<<< HEAD
                </UsesSistent>
              )}
            <_PromptComponent ref={modalRef} />
          </>
        ) : (
          <DefaultError />
        )}
      </NoSsr>
=======
                )}
              <PromptComponent ref={modalRef} />
            </>
          ) : (
            <DefaultError />
          )}
        </NoSsr>
      </UsesSistent>
>>>>>>> d70226d5
    </>
  );
}

const ImportModal = React.memo((props) => {
  const { handleClose, handleImportFilter } = props;

  // const classes = useStyles();

  return (
    <UsesSistent>
      <SistentModal
        open={true}
        closeModal={handleClose}
        headerIcon={
          <Filter fill="#fff" style={{ height: '24px', width: '24px', fonSize: '1.45rem' }} />
        }
        title="Import Design"
        maxWidth="sm"
      >
        <RJSFModalWrapper
          schema={importFilterSchema}
          uiSchema={importFilterUiSchema}
          handleSubmit={handleImportFilter}
          submitBtnText="Import"
          handleClose={handleClose}
        />
      </SistentModal>
    </UsesSistent>
  );
});

const PublishModal = React.memo((props) => {
  const { handleClose, handleSubmit, title } = props;

  return (
    <UsesSistent>
      <SistentModal
        open={true}
        headerIcon={
          <Filter fill="#fff" style={{ height: '24px', width: '24px', fonSize: '1.45rem' }} />
        }
        closeModal={handleClose}
        aria-label="catalog publish"
        title={title}
        maxWidth="sm"
      >
        <RJSFModalWrapper
          schema={publishCatalogItemSchema}
          uiSchema={publishCatalogItemUiSchema}
          submitBtnText="Submit for Approval"
          handleSubmit={handleSubmit}
          helpText="Upon submitting your catalog item, an approval flow will be initiated.[Learn more](https://docs.meshery.io/concepts/catalog)"
          handleClose={handleClose}
        />
      </SistentModal>
    </UsesSistent>
  );
});

const mapDispatchToProps = (dispatch) => ({
  updateProgress: bindActionCreators(updateProgress, dispatch),
  toggleCatalogContent: bindActionCreators(toggleCatalogContent, dispatch),
});

const mapStateToProps = (state) => {
  return {
    user: state.get('user')?.toObject(),
    selectedK8sContexts: state.get('selectedK8sContexts'),
    catalogVisibility: state.get('catalogVisibility'),
  };
};

export default connect(mapStateToProps, mapDispatchToProps)(MesheryFilters);<|MERGE_RESOLUTION|>--- conflicted
+++ resolved
@@ -9,15 +9,9 @@
 import CloseIcon from '@mui/icons-material/Close';
 import EditIcon from '@mui/icons-material/Edit';
 import { toggleCatalogContent, updateProgress } from '../lib/store';
-<<<<<<< HEAD
 import _PromptComponent from './PromptComponent';
-import FullscreenIcon from '@material-ui/icons/Fullscreen';
-import FullscreenExitIcon from '@material-ui/icons/FullscreenExit';
-=======
-import PromptComponent from './PromptComponent';
 import FullscreenIcon from '@mui/icons-material/Fullscreen';
 import FullscreenExitIcon from '@mui/icons-material/FullscreenExit';
->>>>>>> d70226d5
 import { FILE_OPS, MesheryFiltersCatalog, VISIBILITY } from '../utils/Enum';
 import ViewSwitch from './ViewSwitch';
 import FiltersGrid from './MesheryFilters/FiltersGrid';
@@ -1286,8 +1280,6 @@
                     meshModels={meshModels}
                     patternFetcher={() => getFilters()}
                   />
-<<<<<<< HEAD
-                </UsesSistent>
               )}
             <_PromptComponent ref={modalRef} />
           </>
@@ -1295,16 +1287,7 @@
           <DefaultError />
         )}
       </NoSsr>
-=======
-                )}
-              <PromptComponent ref={modalRef} />
-            </>
-          ) : (
-            <DefaultError />
-          )}
-        </NoSsr>
-      </UsesSistent>
->>>>>>> d70226d5
+    </UsesSistent>
     </>
   );
 }
