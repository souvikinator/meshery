--- conflicted
+++ resolved
@@ -10,12 +10,10 @@
 import ExpandLessIcon from '../../../../assets/icons/ExpandLessIcon'
 import ErrorOutlineIcon from '../../../../assets/icons/ErrorOutlineIcon';
 import { ERROR_COLOR } from '../../../../constants/colors';
-<<<<<<< HEAD
+import { iconMedium } from '../../../../css/icons.styles';
 const styles = (theme) => ({
 
-=======
-import { iconMedium } from '../../../../css/icons.styles';
->>>>>>> 940f6325
+
 
   objectFieldGrid : {
     // paddingLeft: "0.6rem",
@@ -84,11 +82,7 @@
                 className="object-property-expand"
                 onClick={() => setShow(!show)}
               >
-<<<<<<< HEAD
-                {show ? <ExpandLessIcon width="18px" height="18px" fill="gray" /> : <ExpandMoreIcon width="18px" height="18px" fill="gray" />}
-=======
                 {show ? <ExpandLessIcon style={iconMedium} fill="gray" /> : <ExpandMoreIcon style={iconMedium} fill="gray"  />}
->>>>>>> 940f6325
               </IconButton>
             </Grid>
           )
@@ -100,11 +94,7 @@
           {description &&
             <CustomTextTooltip backgroundColor="#3C494F" title={description}>
               <IconButton disableTouchRipple="true" disableRipple="true" component="span" size="small">
-<<<<<<< HEAD
-                <HelpOutlineIcon width="14px" height="14px" fill={theme.palette.type === 'dark' ? "white" : "black"} style={{ marginLeft : "4px", verticalAlign : "middle" }} />
-=======
-                <HelpOutlineIcon width="14px" height="14px" fill="gray" style={{ marginLeft : "4px", verticalAlign : "middle", ...iconMedium }}/>
->>>>>>> 940f6325
+                <HelpOutlineIcon width="14px" height="14px" fill={theme.palette.type === 'dark' ? "white" : "black"}  style={{ marginLeft : "4px", verticalAlign : "middle", ...iconMedium }}/>
               </IconButton>
             </CustomTextTooltip>}
           {rawErrors?.length &&
