--- conflicted
+++ resolved
@@ -1,9 +1,5 @@
 {
   "name": "meshery-server",
   "type": "component",
-<<<<<<< HEAD
-  "next_error_code": 2250
-=======
   "next_error_code": 2252
->>>>>>> 9b5f6bc6
 }