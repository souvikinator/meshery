name: Meshery
on:
  push:
    branches:
      - '*'
    tags:
      - 'v*'
  pull_request:
    branches:
      - master

jobs:
  lint:
    name: Check & Review code
    runs-on: ubuntu-latest
    steps:
    - name: Check out code
      uses: actions/checkout@master
      with:
        fetch-depth: 1
    - name: Setup Go
      uses: actions/setup-go@v1
      with:
        go-version: ${{ secrets.GO_VERSION }}
    - run: GOPROXY=direct GOSUMDB=off go get -u github.com/mgechev/revive; /home/runner/go/bin/revive -config tools-config/revive-lint.toml -formatter friendly ./...
  error_check:
    name: Error check
    runs-on: ubuntu-latest
    steps:
    - name: Check out code
      uses: actions/checkout@master
      with:
        fetch-depth: 1
    - name: Setup Go
      uses: actions/setup-go@v1
      with:
        go-version: ${{ secrets.GO_VERSION }}
    - run: GOPROXY=direct GOSUMDB=off GO111MODULE=on go get -u github.com/kisielk/errcheck; /home/runner/go/bin/errcheck -tags draft ./...
  static_check:
    name: Static check
    runs-on: ubuntu-latest
    steps:
    - name: Check out code
      uses: actions/checkout@master
      with:
        fetch-depth: 1
    - name: Setup Go
      uses: actions/setup-go@v1
      with:
        go-version: ${{ secrets.GO_VERSION }}
    - run: GOPROXY=direct GOSUMDB=off GO111MODULE=on go get -u honnef.co/go/tools/cmd/staticcheck; /home/runner/go/bin/staticcheck -tags draft -checks all,-ST1003,-ST1000,-U1000 ./...
  vet_check:
     name: Go Vet Check
     runs-on: ubuntu-latest
     steps:
     - name: Check out code
       uses: actions/checkout@master
       with:
         fetch-depth: 1
     - name: Setup Go
       uses: actions/setup-go@v1
       with:
         go-version: ${{ secrets.GO_VERSION }}
     - run: GOPROXY=direct GOSUMDB=off GO111MODULE=on go vet -tags draft ./...
  security_check:
    name: Security Check
    runs-on: ubuntu-latest
    env:
      GO111MODULE: on
      GOPROXY: direct
      GOSUMDB: off
    steps:
      - name: Checkout code 
        uses: actions/checkout@master
        with:
          fetch-depth: 1
      - name: Setup Go
        uses: actions/setup-go@v1
        with:
          go-version: ${{ secrets.GO_VERSION }}
      - name: Run Gosec Security Scanner
        uses: securego/gosec@master
        with:
          args: ./... -exclude=G301,G304,G107
  tests:
    needs: [lint, error_check, static_check, vet_check, security_check]
    name: Tests
    runs-on: ubuntu-latest
    steps:
    - name: Check out code
      uses: actions/checkout@master
      with:
        fetch-depth: 1
    - name: Setup Go
      uses: actions/setup-go@v1
      with:
        go-version: ${{ secrets.GO_VERSION }}
    - run: GOPROXY=direct GOSUMDB=off GO111MODULE=on go test -tags draft ./...
  build-backend:
    name: Meshery backend build check
    runs-on: ubuntu-latest
<<<<<<< HEAD
=======
    needs: [lint, error_check, static_check, vet_check, security_check, tests]
>>>>>>> 424870f8
    steps:
    - name: Check out code
      uses: actions/checkout@master
      with:
        fetch-depth: 1
    - name: Setup Go
      uses: actions/setup-go@v1
      with:
        go-version: ${{ secrets.GO_VERSION }}
    - run: GOPROXY=direct GOSUMDB=off GO111MODULE=on go build -tags draft ./cmd/main.go
  build-ui:
    name: Meshery UI build check
    runs-on: ubuntu-latest
<<<<<<< HEAD
=======
    needs: [lint, error_check, static_check, vet_check, security_check, tests]
>>>>>>> 424870f8
    steps:
    - name: Check out code
      uses: actions/checkout@master
      with:
        fetch-depth: 1
    - uses: actions/setup-node@v1
      with:
        node-version: ${{ secrets.NODE_VERSION }}
    - run: |
        cd ui
        npm i
        npm run build && npm run export
  lint-UI:
    name: Meshery UI Lint check
    runs-on: ubuntu-latest
    steps:
    - name: Check out code
      uses: actions/checkout@master
      with:
        fetch-depth: 1
    - uses: actions/setup-node@v1
      with:
        node-version: ${{ secrets.NODE_VERSION }}
    - run: |
        cd ui
        npm i
        npm test
  build_release:
    name: MesheryCTL Build & Release
    runs-on: macOS-latest
<<<<<<< HEAD
=======
    needs: [lint, error_check, static_check, vet_check, security_check, tests]
>>>>>>> 424870f8
    steps:
    - name: Check out code
      uses: actions/checkout@master
    - name: Unshallow
      run: git fetch --prune --unshallow
    - name: Set up Go
      uses: actions/setup-go@v1
      with:
        go-version: ${{ secrets.GO_VERSION }}
    - name: goreleaser with tag
      uses: goreleaser/goreleaser-action@v1
      if: success() && startsWith(github.ref, 'refs/tags/')
      env:
        GITHUB_TOKEN: ${{ secrets.GITHUB_PAT }}
      with:
        version: latest
        args: release --rm-dist --skip-validate
    - name: goreleaser WITHOUT tag
      uses: goreleaser/goreleaser-action@v1
      if: success() && startsWith(github.ref, 'refs/tags/') == false
      with:
        version: latest
        args: release --snapshot --skip-publish --rm-dist
  docker:
    name: Docker build and push
    runs-on: ubuntu-latest
<<<<<<< HEAD
=======
    needs: [build_release]
>>>>>>> 424870f8
    steps:
    - name: Check out code
      if: github.event_name != 'pull_request' && (startsWith(github.ref, 'refs/tags/') || github.ref == 'refs/heads/master') && success()
      uses: actions/checkout@master
      with:
        fetch-depth: 1
    - name: Docker login
      if: github.event_name != 'pull_request' && (startsWith(github.ref, 'refs/tags/') || github.ref == 'refs/heads/master') && success()
      uses: azure/docker-login@v1
      with:
        username: ${{ secrets.DOCKER_USERNAME }}
        password: ${{ secrets.DOCKER_PASSWORD }}
    - name: Docker build & push
      if: github.event_name != 'pull_request' && (startsWith(github.ref, 'refs/tags/') || github.ref == 'refs/heads/master') && success()
      run: |
        DOCKER_BUILDKIT=1 docker build --no-cache -t ${{ secrets.IMAGE_NAME }} --build-arg TOKEN=${{ secrets.GLOBAL_TOKEN }} .
        docker tag ${{ secrets.IMAGE_NAME }}:latest ${{ secrets.IMAGE_NAME }}:$GITHUB_SHA
        docker push ${{ secrets.IMAGE_NAME }}:$GITHUB_SHA
        docker push ${{ secrets.IMAGE_NAME }}:latest
    - name: Docker tag release & push
      if: github.event_name != 'pull_request' && startsWith(github.ref, 'refs/tags/') && success()
      run: |
        docker tag ${{ secrets.IMAGE_NAME }}:latest ${{ secrets.IMAGE_NAME }}:${GITHUB_REF:10} # stripping refs/tags/
        docker push ${{ secrets.IMAGE_NAME }}:${GITHUB_REF:10}
    - name: Docker Hub Description
      if: github.event_name != 'pull_request' && (startsWith(github.ref, 'refs/tags/') || github.ref == 'refs/heads/master') && success()
      uses: peter-evans/dockerhub-description@v2.0.0
      env:
        DOCKERHUB_USERNAME: ${{ secrets.DOCKER_USERNAME }}
        DOCKERHUB_PASSWORD: ${{ secrets.DOCKER_PASSWORD }}
        DOCKERHUB_REPOSITORY: ${{ secrets.IMAGE_NAME }}<|MERGE_RESOLUTION|>--- conflicted
+++ resolved
@@ -99,10 +99,7 @@
   build-backend:
     name: Meshery backend build check
     runs-on: ubuntu-latest
-<<<<<<< HEAD
-=======
     needs: [lint, error_check, static_check, vet_check, security_check, tests]
->>>>>>> 424870f8
     steps:
     - name: Check out code
       uses: actions/checkout@master
@@ -116,10 +113,7 @@
   build-ui:
     name: Meshery UI build check
     runs-on: ubuntu-latest
-<<<<<<< HEAD
-=======
     needs: [lint, error_check, static_check, vet_check, security_check, tests]
->>>>>>> 424870f8
     steps:
     - name: Check out code
       uses: actions/checkout@master
@@ -150,10 +144,7 @@
   build_release:
     name: MesheryCTL Build & Release
     runs-on: macOS-latest
-<<<<<<< HEAD
-=======
     needs: [lint, error_check, static_check, vet_check, security_check, tests]
->>>>>>> 424870f8
     steps:
     - name: Check out code
       uses: actions/checkout@master
@@ -180,10 +171,7 @@
   docker:
     name: Docker build and push
     runs-on: ubuntu-latest
-<<<<<<< HEAD
-=======
     needs: [build_release]
->>>>>>> 424870f8
     steps:
     - name: Check out code
       if: github.event_name != 'pull_request' && (startsWith(github.ref, 'refs/tags/') || github.ref == 'refs/heads/master') && success()
