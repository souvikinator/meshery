--- conflicted
+++ resolved
@@ -47,11 +47,7 @@
 
 const (
 	// DefaultProviderURL is the provider url for the "none" provider
-<<<<<<< HEAD
-	DefaultProviderURL = "https://meshery.layer5.io"
-=======
 	DefaultProviderURL = "https://cloud.layer5.io"
->>>>>>> 4d7477ca
 	RelationshipsPath  = "../meshmodel/kubernetes/"
 )
 
