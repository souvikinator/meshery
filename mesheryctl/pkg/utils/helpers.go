--- conflicted
+++ resolved
@@ -45,14 +45,6 @@
 	MeshsyncURL   = baseConfigURL + "samples/meshery_v1alpha1_meshsync.yaml"
 
 	// Documentation URLs
-<<<<<<< HEAD
-	docsBaseURL    = "https://docs.meshery.io/"
-	rootUsageURL   = docsBaseURL + "reference/mesheryctl"
-	perfUsageURL   = docsBaseURL + "reference/mesheryctl/perf"
-	systemUsageURL = docsBaseURL + "reference/mesheryctl/system"
-	meshUsageURL   = docsBaseURL + "reference/mesheryctl/mesh"
-	appUsageURL    = docsBaseURL + "reference/mesheryctl/app"
-=======
 	docsBaseURL      = "https://docs.meshery.io/"
 	rootUsageURL     = docsBaseURL + "reference/mesheryctl"
 	perfUsageURL     = docsBaseURL + "reference/mesheryctl/perf"
@@ -70,7 +62,6 @@
 	channelSetURL    = docsBaseURL + "reference/mesheryctl/system/channel/set"
 	channelSwitchURL = docsBaseURL + "reference/mesheryctl/system/channel/switch"
 	channelViewURL   = docsBaseURL + "reference/mesheryctl/system/channel/view"
->>>>>>> 0ee0a3fc
 
 	// Meshery Server Location
 	EndpointProtocol = "http"
@@ -79,13 +70,6 @@
 type cmdType string
 
 const (
-<<<<<<< HEAD
-	cmdRoot   cmdType = "root"
-	cmdPerf   cmdType = "perf"
-	cmdMesh   cmdType = "mesh"
-	cmdSystem cmdType = "system"
-	cmdApp    cmdType = "app"
-=======
 	cmdRoot          cmdType = "root"
 	cmdPerf          cmdType = "perf"
 	cmdMesh          cmdType = "mesh"
@@ -102,7 +86,6 @@
 	cmdChannelSet    cmdType = "set"
 	cmdChannelSwitch cmdType = "switch"
 	cmdChannelView   cmdType = "channel view"
->>>>>>> 0ee0a3fc
 )
 
 const (
