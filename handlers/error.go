package handlers

import (
	"fmt"

	"github.com/layer5io/meshkit/errors"
)

const (
	ErrInvalidK8SConfigCode     = "2000"
	ErrNilClientCode            = "2001"
	ErrPrometheusScanCode       = "2002"
	ErrGrafanaScanCode          = "2003"
	ErrRecordPreferencesCode    = "2004"
	ErrGrafanaConfigCode        = "2005"
	ErrPrometheusConfigCode     = "2006"
	ErrGrafanaQueryCode         = "2007"
	ErrPrometheusQueryCode      = "2008"
	ErrGrafanaBoardsCode        = "2009"
	ErrPrometheusBoardsCode     = "2010"
	ErrStaticBoardsCode         = "2011"
	ErrRequestBodyCode          = "2012"
	ErrMarshalCode              = "2013"
	ErrUnmarshalCode            = "2014"
	ErrEncodingCode             = "2015"
	ErrParseBoolCode            = "2016"
	ErrStreamEventsCode         = "2017"
	ErrStreamClientCode         = "2018"
	ErrUnmarshalEventCode       = "2019"
	ErrPublishSmiResultsCode    = "2020"
	ErrMarshalEventCode         = "2021"
	ErrPluginOpenCode           = "2022"
	ErrPluginLookupCode         = "2023"
	ErrPluginRunCode            = "2024"
	ErrParseFormCode            = "2025"
	ErrQueryGetCode             = "2026"
	ErrGetResultCode            = "2027"
	ErrConvertToSpecCode        = "2028"
	ErrFetchSMIResultsCode      = "2029"
	ErrFormFileCode             = "2030"
	ErrReadConfigCode           = "2031"
	ErrLoadConfigCode           = "2032"
	ErrOpenFileCode             = "2033"
	ErrKubeVersionCode          = "2034"
	ErrAddAdapterCode           = "2035"
	ErrRetrieveDataCode         = "2036"
	ErrValidAdapterCode         = "2037"
	ErrOperationIDCode          = "2038"
	ErrMeshClientCode           = "2039"
	ErrApplyChangeCode          = "2040"
	ErrRetrieveMeshDataCode     = "2041"
	ErrApplicationFailureCode   = "2042"
	ErrDecodingCode             = "2043"
	ErrRetrieveUserTokenCode    = "2044"
	ErrFailToSaveCode           = "2045"
	ErrFailToDeleteCode         = "2046"
	ErrFailToLoadExtensionsCode = "2047"
	ErrConversionCode           = "2048"
	ErrParseDurationCode        = "2049"
	ErrLoadTestCode             = "2050"
	ErrFetchKubernetesCode      = "2051"
	ErrPanicRecoveryCode        = "2052"
	ErrBlankNameCode            = "2053"
	ErrInvalidLTURLCode         = "2053"
<<<<<<< HEAD
	ErrDataSendCode             = "replace"
	ErrVersionCompareCode       = "replace"
=======
	ErrSaveSessionCode          = "2136"
>>>>>>> de9c2c0f
)

var (
	ErrInvalidK8SConfig = errors.New(ErrInvalidK8SConfigCode, errors.Alert, []string{"No valid kubernetes config found"}, []string{"Kubernetes config is not initialized with Meshery"}, []string{}, []string{"Upload your kubernetes config via the settings dashboard. If uploaded, wait for a minute for it to get initialized"})
	ErrNilClient        = errors.New(ErrNilClientCode, errors.Alert, []string{"Kubernetes client not initialized"}, []string{"Kubernetes config is not initialized with Meshery"}, []string{}, []string{"Upload your kubernetes config via the settings dashboard. If uploaded, wait for a minute for it to get initialized"})
	ErrPrometheusConfig = errors.New(ErrPrometheusConfigCode, errors.Alert, []string{"Prometheus endpoint not configured"}, []string{"Cannot find valid Prometheus endpoint in user pref"}, []string{}, []string{"Setup your Prometheus Endpoint via the settings dashboard"})
	ErrGrafanaConfig    = errors.New(ErrGrafanaConfigCode, errors.Alert, []string{"Grafana endpoint not configured"}, []string{"Cannot find valid grafana endpoint in user pref"}, []string{}, []string{"Setup your Grafana Endpoint via the settings dashboard"})
	ErrStaticBoards     = errors.New(ErrStaticBoardsCode, errors.Alert, []string{"unable to get static board"}, []string{"unable to get static board"}, []string{}, []string{})
	ErrValidAdapter     = errors.New(ErrValidAdapterCode, errors.Alert, []string{"Unable to find valid Adapter URL"}, []string{"unable to find a valid adapter for the given adapter URL"}, []string{"Given adapter URL is not valid"}, []string{"Please provide a valid Adapter URL"})
	ErrAddAdapter       = errors.New(ErrAddAdapterCode, errors.Alert, []string{"meshLocationURL is empty"}, []string{"meshLocationURL is empty to add an adapter"}, []string{"meshLocationURL cannot be empty to add an adapter"}, []string{"please provide the meshLocationURL"})
	ErrMeshClient       = errors.New(ErrMeshClientCode, errors.Alert, []string{"Error creating a mesh client", "Error pinging the mesh adapter"}, []string{"Unable to create a mesh client", "Unable to ping the mesh adapter"}, []string{"Adapter could not be pinged"}, []string{"Unable to connect to the Mesh adapter using the given config, please try again"})
	ErrParseDuration    = errors.New(ErrParseDurationCode, errors.Alert, []string{"error parsing test duration"}, []string{}, []string{}, []string{"please refer to:  https://docs.meshery.io/guides/mesheryctl#performance-management"})
)

func ErrPrometheusScan(err error) error {
	return errors.New(ErrPrometheusScanCode, errors.Alert, []string{"Unable to connect to prometheus"}, []string{err.Error()}, []string{}, []string{"Check if your Prometheus and Grafana Endpoint are correct", "Connect to Prometheus and Grafana from the settings page in the UI"})
}

func ErrGrafanaScan(err error) error {
	return errors.New(ErrGrafanaScanCode, errors.Alert, []string{"Unable to connect to grafana"}, []string{err.Error()}, []string{}, []string{"Check if your Grafana Endpoint is correct", "Connect to Grafana from the settings page in the UI"})
}

func ErrPrometheusQuery(err error) error {
	return errors.New(ErrPrometheusQueryCode, errors.Alert, []string{"Unable to query prometheus"}, []string{err.Error()}, []string{}, []string{"Check if your Prometheus query is correct", "Connect to Prometheus and Grafana from the settings page in the UI"})
}

func ErrGrafanaQuery(err error) error {
	return errors.New(ErrGrafanaQueryCode, errors.Alert, []string{"Unable to query grafana"}, []string{err.Error()}, []string{}, []string{"Check if your Grafana query is correct", "Connect to Grafana from the settings page in the UI"})
}

func ErrGrafanaBoards(err error) error {
	return errors.New(ErrGrafanaBoardsCode, errors.Alert, []string{"unable to get grafana boards"}, []string{err.Error()}, []string{}, []string{"Check if your Grafana endpoint is correct", "Connect to Grafana from the settings page in the UI"})
}

func ErrPrometheusBoards(err error) error {
	return errors.New(ErrGrafanaBoardsCode, errors.Alert, []string{"unable to get Prometheus boards"}, []string{err.Error()}, []string{}, []string{"Check if your Prometheus endpoint is correct", "Connect to Prometheus from the settings page in the UI"})
}

func ErrRecordPreferences(err error) error {
	return errors.New(ErrRecordPreferencesCode, errors.Alert, []string{"unable to save user config data"}, []string{err.Error()}, []string{"User token might be invalid", "db might be corrupted"}, []string{"Relogin to Meshery"})
}

func ErrRequestBody(err error) error {
	return errors.New(ErrRequestBodyCode, errors.Alert, []string{"unable to read the request body"}, []string{err.Error()}, []string{}, []string{})
}

func ErrMarshal(err error, obj string) error {
	return errors.New(ErrMarshalCode, errors.Alert, []string{"Unable to marshal the : ", obj}, []string{err.Error()}, []string{}, []string{})
}

func ErrUnmarshal(err error, obj string) error {
	return errors.New(ErrUnmarshalCode, errors.Alert, []string{"Unable to unmarshal the : ", obj}, []string{err.Error()}, []string{}, []string{})
}

func ErrEncoding(err error, obj string) error {
	return errors.New(ErrEncodingCode, errors.Alert, []string{"Error encoding the : ", obj}, []string{err.Error()}, []string{"Unable to encode the : ", obj}, []string{})
}

func ErrParseBool(err error, obj string) error {
	return errors.New(ErrParseBoolCode, errors.Alert, []string{"unable to parse : ", obj}, []string{err.Error()}, []string{"Failed due to invalid value of : ", obj}, []string{"please provide a valid value for : ", obj})
}

func ErrStreamEvents(err error) error {
	return errors.New(ErrStreamEventsCode, errors.Alert, []string{"There was an error connecting to the backend to get events"}, []string{err.Error()}, []string{}, []string{})
}

func ErrStreamClient(err error) error {
	return errors.New(ErrStreamClientCode, errors.Alert, []string{"Event streaming ended"}, []string{err.Error()}, []string{}, []string{})
}

func ErrPublishSmiResults(err error) error {
	return errors.New(ErrPublishSmiResultsCode, errors.Alert, []string{"Error publishing SMI results"}, []string{err.Error()}, []string{}, []string{})
}

func ErrPluginOpen(err error) error {
	return errors.New(ErrPluginOpenCode, errors.Alert, []string{"Error opening the plugin"}, []string{err.Error()}, []string{}, []string{})
}

func ErrPluginLookup(err error) error {
	return errors.New(ErrPluginLookupCode, errors.Alert, []string{"Error performing a plugin lookup"}, []string{err.Error()}, []string{}, []string{})
}

func ErrPluginRun(err error) error {
	return errors.New(ErrPluginRunCode, errors.Alert, []string{"Error running meshery plugin"}, []string{err.Error()}, []string{}, []string{})
}

func ErrParseForm(err error) error {
	return errors.New(ErrParseFormCode, errors.Alert, []string{"unable to parse form"}, []string{err.Error()}, []string{}, []string{})
}

func ErrQueryGet(obj string) error {
	return errors.New(ErrQueryGetCode, errors.Alert, []string{"unable to get: ", obj}, []string{}, []string{}, []string{})
}

func ErrGetResult(err error) error {
	return errors.New(ErrGetResultCode, errors.Alert, []string{"unable to get result"}, []string{err.Error()}, []string{}, []string{})
}

func ErrConvertToSpec(err error) error {
	return errors.New(ErrConvertToSpecCode, errors.Alert, []string{"unable to convert to spec"}, []string{err.Error()}, []string{}, []string{})
}

func ErrFetchSMIResults(err error) error {
	return errors.New(ErrFetchSMIResultsCode, errors.Alert, []string{"unable to fetch SMI results"}, []string{err.Error()}, []string{}, []string{})
}

func ErrFormFile(err error) error {
	return errors.New(ErrFormFileCode, errors.Alert, []string{"error getting k8s file"}, []string{err.Error()}, []string{}, []string{})
}

func ErrReadConfig(err error) error {
	return errors.New(ErrReadConfigCode, errors.Alert, []string{"error reading config"}, []string{err.Error()}, []string{}, []string{})
}

func ErrLoadConfig(err error) error {
	return errors.New(ErrLoadConfigCode, errors.Alert, []string{"unable to load kubernetes config"}, []string{err.Error()}, []string{}, []string{})
}

func ErrOpenFile(file string) error {
	return errors.New(ErrOpenFileCode, errors.Alert, []string{"unable to open file: ", file}, []string{}, []string{}, []string{})
}

func ErrKubeVersion(err error) error {
	return errors.New(ErrKubeVersionCode, errors.Alert, []string{"unable to get kubernetes version"}, []string{err.Error()}, []string{}, []string{})
}

func ErrRetrieveData(err error) error {
	return errors.New(ErrRetrieveDataCode, errors.Alert, []string{"Unable to retrieve the requested data"}, []string{err.Error()}, []string{}, []string{})
}

func ErrOperationID(err error) error {
	return errors.New(ErrOperationIDCode, errors.Alert, []string{"Error generating the operation Id"}, []string{err.Error()}, []string{}, []string{})
}

func ErrApplyChange(err error) error {
	return errors.New(ErrApplyChangeCode, errors.Alert, []string{"Error applying the change"}, []string{err.Error()}, []string{}, []string{})
}

func ErrRetrieveMeshData(err error) error {
	return errors.New(ErrRetrieveMeshDataCode, errors.Alert, []string{"Error getting operations for the mesh", "Error getting service mesh name"}, []string{err.Error()}, []string{"unable to retrieve the requested data"}, []string{})
}

func ErrApplicationFailure(err error, obj string) error {
	return errors.New(ErrApplicationFailureCode, errors.Alert, []string{"failed to ", obj, "the application"}, []string{err.Error()}, []string{}, []string{})
}

func ErrDecoding(err error, obj string) error {
	return errors.New(ErrDecodingCode, errors.Alert, []string{"Error decoding the : ", obj}, []string{err.Error()}, []string{}, []string{})
}

func ErrRetrieveUserToken(err error) error {
	return errors.New(ErrRetrieveUserTokenCode, errors.Alert, []string{"Failed to get the user token"}, []string{err.Error()}, []string{}, []string{})
}
func ErrFailToSave(err error, obj string) error {
	return errors.New(ErrFailToSaveCode, errors.Alert, []string{"Failed to Save: ", obj}, []string{err.Error()}, []string{}, []string{})
}
func ErrFailToDelete(err error, obj string) error {
	return errors.New(ErrFailToDeleteCode, errors.Alert, []string{"Failed to Delete: ", obj}, []string{err.Error()}, []string{}, []string{})
}

func ErrBlankName(err error) error {
	return errors.New(ErrBlankNameCode, errors.Alert, []string{"Error: name field is blank"}, []string{err.Error()}, []string{}, []string{"Provide a name for the test"})
}

func ErrConversion(err error) error {
	return errors.New(ErrConversionCode, errors.Alert, []string{"unable to convert YAML to JSON"}, []string{err.Error()}, []string{}, []string{})
}

func ErrLoadTest(err error, obj string) error {
	return errors.New(ErrLoadTestCode, errors.Alert, []string{"load test error: ", obj}, []string{err.Error()}, []string{}, []string{})
}

func ErrFetchKubernetes(err error) error {
	return errors.New(ErrLoadTestCode, errors.Alert, []string{"unable to ping kubernetes", "unable to scan"}, []string{err.Error()}, []string{}, []string{})
}

func ErrPanicRecovery(r interface{}) error {
	return errors.New(ErrPanicRecoveryCode, errors.Alert, []string{"Recovered from panic"}, []string{fmt.Sprint(r)}, []string{}, []string{})
}

func ErrFailToLoadExtensions(err error) error {
	return errors.New(ErrFailToLoadExtensionsCode, errors.Alert, []string{"Failed to Load Extensions from Package"}, []string{err.Error()}, []string{}, []string{})
}

func ErrInvalidLTURL(url string) error {
	return errors.New(ErrInvalidLTURLCode, errors.Alert, []string{"invalid loadtest url: ", url}, []string{}, []string{}, []string{"please refer to:  https://docs.meshery.io/guides/mesheryctl#performance-management"})
}

<<<<<<< HEAD
func ErrDataSend(err error) error {
	return errors.New(ErrDataSendCode, errors.Alert, []string{"Unable to send data"}, []string{err.Error()}, []string{}, []string{})
}

func ErrVersionCompare(err error) error {
	return errors.New(ErrVersionCompareCode, errors.Alert, []string{"failed to compare latest and current version of Meshery"}, []string{err.Error()}, []string{}, []string{})
=======
func ErrSaveSession(err error) error {
	return errors.New(ErrSaveSessionCode, errors.Alert, []string{"unable to save session"}, []string{err.Error()}, []string{}, []string{})
>>>>>>> de9c2c0f
}<|MERGE_RESOLUTION|>--- conflicted
+++ resolved
@@ -62,12 +62,9 @@
 	ErrPanicRecoveryCode        = "2052"
 	ErrBlankNameCode            = "2053"
 	ErrInvalidLTURLCode         = "2053"
-<<<<<<< HEAD
 	ErrDataSendCode             = "replace"
 	ErrVersionCompareCode       = "replace"
-=======
 	ErrSaveSessionCode          = "2136"
->>>>>>> de9c2c0f
 )
 
 var (
@@ -256,15 +253,14 @@
 	return errors.New(ErrInvalidLTURLCode, errors.Alert, []string{"invalid loadtest url: ", url}, []string{}, []string{}, []string{"please refer to:  https://docs.meshery.io/guides/mesheryctl#performance-management"})
 }
 
-<<<<<<< HEAD
 func ErrDataSend(err error) error {
 	return errors.New(ErrDataSendCode, errors.Alert, []string{"Unable to send data"}, []string{err.Error()}, []string{}, []string{})
 }
 
 func ErrVersionCompare(err error) error {
 	return errors.New(ErrVersionCompareCode, errors.Alert, []string{"failed to compare latest and current version of Meshery"}, []string{err.Error()}, []string{}, []string{})
-=======
+}
+
 func ErrSaveSession(err error) error {
 	return errors.New(ErrSaveSessionCode, errors.Alert, []string{"unable to save session"}, []string{err.Error()}, []string{}, []string{})
->>>>>>> de9c2c0f
 }