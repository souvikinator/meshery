--- conflicted
+++ resolved
@@ -28,17 +28,7 @@
     org.opencontainers.image.description="Meshery" \
     org.opencontainers.image.vendor="Layer5, Inc." \
     com.docker.desktop.extension.api.version=">= 0.2.0"
-<<<<<<< HEAD
-    # com.docker.desktop.plugin.icon="meshery-logo-light.svg"
-# NOTE (hershd23) : Commenting out the above line because of an error, will fix that
-#RUN apt-get update; apt-get install -y ca-certificates; update-ca-certificates && rm -rf /var/lib/apt/lists/*
-RUN apk update && apk add ca-certificates; update-ca-certificates && rm -rf /var/cache/apk/*
-RUN update-ca-certificates
-COPY metadata.json .
-COPY meshery-logo-light.svg .
-=======
 COPY --from=builder /backend/bin/service /
->>>>>>> 29b48e1c
 COPY docker-compose.yaml .
 COPY metadata.json .
 COPY meshery-logo-light.svg .
