--- conflicted
+++ resolved
@@ -128,20 +128,14 @@
         <CustomTypography sx={{ margin: "auto", paddingTop: "1rem" }}>Design and operate your cloud native deployments with the extensible management plane, Meshery.</CustomTypography>
 
         <SectionWrapper>
-<<<<<<< HEAD
 
         <ExtensionWrapper>
-=======
-          <ExtensionWrapper>
-
->>>>>>> 392c6dfb
             <AccountDiv>
               <CustomTypography sx={{ marginBottom: "1rem", whiteSpace: "nowrap" }}>
                 Launch Meshery
               </CustomTypography>
               <div style={{marginBottom: "0.5rem"}}>
                 <a style={{ textDecoration: "none" }} href="http://localhost:9081">
-<<<<<<< HEAD
                
                 <div
           onMouseEnter={() => setIsHovered(!isHovered)}
@@ -171,28 +165,6 @@
               </Button>
             </label>
             </div>
-=======
-                  <Button sx={{ color: "#FFFFFF", whiteSpace: "nowrap" }} variant="contained">
-                    Open Meshery
-                  </Button>
-                </a>
-              </div>
-            </AccountDiv>
-
-          </ExtensionWrapper>
-
-          <ExtensionWrapper>
-            <AccountDiv>
-              <CustomTypography sx={{ marginBottom: "2rem", whiteSpace: " nowrap" }}>Import Compose App</CustomTypography>
-              <div style={{ paddingBottom: "2rem" }}>
-                <label htmlFor="upload-button" >
-                  <Button sx={{ backgroundColor: "#7794AB" }} variant="contained" color="primary" aria-label="Upload Button" component="span" >
-                    <input id="upload-button" type="file" accept=".yaml, .yml" hidden name="upload-button" />
-                    Browse...
-                  </Button>
-                </label>
-              </div>
->>>>>>> 392c6dfb
             </AccountDiv>
           </ExtensionWrapper>
           <ExtensionWrapper>
