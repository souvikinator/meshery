--- conflicted
+++ resolved
@@ -14,11 +14,7 @@
 # You can create any custom variable you would like, and they will be accessible
 # in the templates via {{ site.myvariable }}.
 
-<<<<<<< HEAD
-title: Docs
-=======
 title: Documentation
->>>>>>> 6e12667a
 email: community@layer5.io
 author: Meshery
 description: > # this means to ignore newlines until "baseurl:"
