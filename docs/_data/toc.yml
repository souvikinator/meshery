- title: 🗺 Overview & Installation
  url: project/overview
  links:
  - title: FAQs
    url: project/faq
  - title: 🚀 Quick Start
    url: installation/quick-start
  - title: Installation ↆ
    url: installation
    children:
      - title: Docker ↆ
        url: installation/docker
        grandchildren:
          - title: Docker Extension
            url: installation/docker/docker-extension
      - title: GitHub Codespaces
        url: installation/codespaces
      - title: Kubernetes ↆ
        url: installation/kubernetes
        grandchildren:
          - title: "AKS"
            url: installation/kubernetes/aks
          - title: "EKS"
            url: installation/kubernetes/eks
          - title: "GKE"
            url: installation/kubernetes/gke
          - title: "Helm"
            url: installation/kubernetes/helm
          - title: "KinD"
            url: installation/kubernetes/kind
          - title: "Minikube"
            url: installation/kubernetes/minikube
          - title: KubeSphere
            url: installation/kubernetes/kubesphere
      - title: Linux or macOS ↆ
        url: installation/linux-mac
        grandchildren: 
          - title: "Bash"
            url: installation/linux-mac/bash
          - title: "Brew"
            url: installation/linux-mac/brew
      - title: Windows ↆ
        url: installation/windows 
        grandchildren: 
          - title: "Scoop"
            url: installation/windows/scoop
      - title: Using Multiple Meshery Adapters
        url: guides/multiple-adapters
      - title: Meshery Playground
        url: installation/playground
- title: 🧠 Concepts
  url: concepts
  links:
    - title: Architectural ↆ
      url: concepts/architecture
      children: 
        - title: "Adapters"
          url: concepts/architecture/adapters
        - title: Database
          url: concepts/architecture/database  
        - title: "Operator ↆ"
          url: concepts/architecture/operator
          grandchildren:
          - title: "Broker"
            url: concepts/architecture/broker
          - title: "Meshsync"
            url: concepts/architecture/meshsync     
    - title: Logical ↆ
      url: concepts/logical
      children: 
        - title: "Designs"
          url: concepts/logical/designs
        - title: "Environments"
          url: concepts/logical/environments          
        - title: "Models ↆ"
          url: concepts/logical/models
          grandchildren: 
          - title: "Components"
            url: concepts/logical/components
          - title: "Relationships"
            url: concepts/logical/relationships
          - title: "Policies"
            url: concepts/logical/policies
          - title: "Connections"
            url: concepts/logical/connections
          - title: "Credentials"
            url: concepts/logical/credentials
        - title: "Registry"
          url: concepts/logical/registry
        - title: "Workspaces"
          url: concepts/logical/workspaces
# - title: 📑 Features
#   url: features
#   links:
#     - title: Meshery Playground
#       url: features/playground
- title: 📚 Guides
  url: guides
  links:
    # - title: Deploying Designs
    #   url: guides/deploying-designs
    # - title: Deploying Sample Applications
    #   url: guides/sample-apps
    # - title: Running SMI Conformance Tests
      # url: guides/smi-conformance
    - title: ⚙️ Infrastructure Management ↆ
      url: guides/infrastructure-management/infrastructure-management/overview
      children:
      - title: Managing Envoy Filters
        url: guides/infrastructure-management/filter-management
      - title: Managing Connections
        url: guides/infrastructure-management/lifecycle-management
        grandchildren:
        - title: Registering a Connection
          url: guides/infrastructure-management/registering-a-connection
    - title: Configuring Kubernetes Infrastructure ↆ
      url: guides/configuration-management
      children:
      - title: Creating a Meshery Design
        url: guides/creating-a-meshery-design
      - title: Working with Designs
        url: guides/configuration-management/working-with-designs
      - title: Importing Applications
        url: guides/configuration-management/importing-apps
      - title: Working with design patterns
        url: guides/configuration-management/pattern-management
    - title: Managing Events with Notification Center
      url: guides/events-management
    - title: GitOps with Meshery
      url: guides/gitops-with-meshery
    - title: Using Metrics in Meshery ↆ
      url: guides/performance-management
      children:
        - title: Performance Management
          url: guides/performance/managing-performance
        - title: Integrating Prometheus and Grafana
          url: guides/performance-management/meshery-metrics
        - title: Interpreting Performance Test Results 
          url: guides/performance-management/interpreting-performance-test-results
        - title: Performance Management with Meshery 
          url: guides/performance-management/performance-management
    - title: Using Meshery CLI Guides ↆ
      url: guides/mesheryctl
      children:
        - title: Using mesheryctl
          url: guides/mesheryctl/working-with-mesheryctl
        - title: Configure autocompletion for mesheryctl
          url: guides/mesheryctl/configuring-autocompletion-for-mesheryctl
        - title: Authenticate via Meshery CLI
          url: guides/mesheryctl/authenticate-with-meshery-via-cli
        - title: Running system checks using Meshery CLI
          url: guides/mesheryctl/running-system-checks-using-mesheryctl
    - title: Troubleshooting Guides ↆ
      url: guides/troubleshooting
      children:
        - title: Installation
          url: guides/troubleshooting/installation
        - title: Meshery Operator 
          url: guides/troubleshooting/meshery-operator-meshsync
        - title: Meshery Server
          url: guides/troubleshooting/meshery-server
    - title: 🧑‍🔬 Tutorials ↆ
      url: guides/tutorials
      children:
      - title: Exploring Kubernetes Pods
        url: guides/tutorials/kubernetes-pods
<<<<<<< HEAD
      - title: Exploring Kubernetes ConJobs
        url: guides/tutorials/exploring-kubernetes-cronjobs
=======
      - title: Understanding Kubernetes ConfigMaps and Secrets
        url: guides/tutorials/kubernetes-configmaps-secrets
>>>>>>> 0b215e1e
    - title: Upgrading Meshery ↆ
      url: guides/upgrade
      children:
        - title: Meshery CLI
          url: guides/upgrade#upgrading-meshery-cli
# - title: ⚙️ Tasks
#   url: tasks
#   links:
- title: 🛠 Integrations & Extensions
  url: extensibility
  links:
    - title: "APIs"
      url: extensibility/api
    - title: "Adapters ↆ"
      url: extensibility/adapters
      children:
        - title: Compatibility Matrix
          url: installation/compatibility-matrix
        - title: App Mesh
          url: extensibility/adapters/app-mesh
        - title: Cilium Service Mesh
          url: extensibility/adapters/cilium
        - title: Consul
          url: extensibility/adapters/consul
        - title: Istio
          url: extensibility/adapters/istio
        - title: Kuma
          url: extensibility/adapters/kuma
        - title: Linkerd
          url: extensibility/adapters/linkerd
        - title: Network Service Mesh
          url: extensibility/adapters/nsm
        - title: NGINX Service Mesh
          url: extensibility/adapters/nginx-sm
        - title: Nighthawk
          url: extensibility/adapters/nighthawk
        - title: Tanzu
          url: extensibility/adapters/tanzu-sm
        - title: Traefik Mesh
          url: extensibility/adapters/traefik-mesh
    - title: "Integrations"
      url: extensibility/integrations
    - title: "Load Generators"
      url: extensibility/load-generators
    - title: "Providers"
      url: extensibility/providers
    - title: "UI Plugins"
      url: extensibility/ui      
    - title: "🦾 Extensions ↆ"
      url: extensions
      children:
        - title: "Plugin: MeshMap"
          url: extensions/meshmap
          # grandchildren:
          # - title: "Sharing a Design"
          #   url: extensions/sharing-a-design
        - title: "GitOps: Snapshots"
          url: extensions/snapshot
        # - title: "Provider: Layer5 Cloud"
        #   url: extensions/layer5-cloud
      # children:
      # - title: Building a Remote Provider
      #   url: extensibility/providers/building-a-remote-provider
- title: 🧑‍💻 Contributing & Community
  url: project
  links:
    - title: Community
      url: project/community
    - title: Contributing ↆ
      url: project/contributing
      children:
        - title: "Build & Release (CI) ↆ"
          url: project/contributing/build-and-release
          grandchildren:
          - title: "End-to-End Testing"
            url: project/contributing/contributing-cypress
        - title: Adapters
          url: project/contributing/contributing-adapters
        - title: CLI ↆ
          url: project/contributing/contributing-cli
          grandchildren:
          - title: "Design Principles"
            url: project/contributing/contributing-cli-guide
        - title: Docs
          url: project/contributing/contributing-docs
        - title: Server ↆ
          url: project/contributing/contributing-server
          grandchildren:
          - title: "Server Events"
            url: project/contributing/contributing-server-events
          - title: "Server Errors"
            url: project/contributing/contributing-error
        - title: UI
          url: project/contributing/contributing-ui
        - title: Docker Extension
          url: project/contributing/contributing-docker-extension
        - title: Models ↆ
          url: project/contributing/contributing-models
          grandchildren:
          - title: Relationships
            url: project/contributing/contributing-relationships
- title: 📖 Reference
  url: reference
  links:
    - title: Error Code Reference
      url: reference/error-codes
    - title: "REST & GraphQL APIs ↆ"
      url: extensibility/api
      children:
      - title: "GraphQL API Reference"
        url: reference/graphql-apis
      - title: "REST API Reference"
        url: reference/rest-apis
    - title: "CLI Command Reference"
      url: reference/mesheryctl
    - title: "Meshery Operator CRDs"
      url: reference/meshery-operator-crds
    - title: Releases
      url: project/releases
    - title: Vulnerabilities
      url: project/security-vulnerabilities<|MERGE_RESOLUTION|>--- conflicted
+++ resolved
@@ -164,13 +164,10 @@
       children:
       - title: Exploring Kubernetes Pods
         url: guides/tutorials/kubernetes-pods
-<<<<<<< HEAD
       - title: Exploring Kubernetes ConJobs
         url: guides/tutorials/exploring-kubernetes-cronjobs
-=======
       - title: Understanding Kubernetes ConfigMaps and Secrets
         url: guides/tutorials/kubernetes-configmaps-secrets
->>>>>>> 0b215e1e
     - title: Upgrading Meshery ↆ
       url: guides/upgrade
       children:
