--- conflicted
+++ resolved
@@ -8,11 +8,8 @@
 - Saurabh Singh
 - Ashparsh Pandey
 - Subhendu Mondal
-<<<<<<< HEAD
 - Sparsh Agarwal
-=======
 - Aditya Mohan
->>>>>>> 9694fe7f
 - 
 - 
 -
