--- conflicted
+++ resolved
@@ -24,17 +24,10 @@
 
 ### Pre-deployment check
 
-<<<<<<< HEAD
 In this kind of test, the `mesheryctl system check` runs the following checks to determine if a system is compatible with Meshery or not. The checks done here are:
  - Docker health checks
  - Kubernetes health checks
  - Kubernetes version health checks
-=======
-Determine readiness of your environment for a Meshery deployment. Verify that your environment has all necessary prerequisites met prior to deploying Meshery.
- - Docker healthchecks
- - Kubernetes healthchecks
- - Kubernetes version healthchecks
->>>>>>> e47715a4
 
 To run pre-deployment checks, type the following command:
 <pre class="codeblock-pre">
@@ -46,21 +39,12 @@
 
 ### Post-deployment check
 
-<<<<<<< HEAD
 Here, the command runs several checks to determine if the system is good to deploy a service mesh over a kubernetes cluster using Meshery. The checks done here are:
  - Docker health checks
  - Kubernetes health checks
  - Kubernetes version health checks
  - Meshery version health checks
  - Meshery Adapter health checks
-=======
-Verify the health of your Meshery deployment using `mesheryctl system check` to perform several tests to validate the state of your deployment.
- - Docker healthchecks
- - Kubernetes healthchecks
- - Kubernetes version healthchecks
- - Meshery version healthchecks
- - Meshery Adapter healthchecks
->>>>>>> e47715a4
 
 To run post-deployment checks, type the following command:
 <pre class="codeblock-pre">
