--- conflicted
+++ resolved
@@ -16,19 +16,6 @@
 
 Meshery CLI commands are categorized by function, which are:
 
-<<<<<<< HEAD
-- `mesheryctl` - Global flags and CLI configuration
-- `mesheryctl system` - Meshery Lifecycle and Troubleshooting
-- `mesheryctl adapter` - Lifecycle & Configuration Management: provisioning and configuration best practices
-- `mesheryctl perf` - Performance Management: Workload and cloud native performance characterization
-- `mesheryctl design` - Design Patterns: Cloud native patterns and best practices
-- `mesheryctl filter` - Data Plane Intelligence: Registry and configuration of WebAssembly filters for Envoy
-- `mesheryctl model` - A unit of packaging to define managed infrastructure and their relationships, and details specifics of how to manage them.
-- `mesheryctl components` - Fundamental building block used to represent and define the infrastructure under management
-- `mesheryctl registry` - Model Database: Manage the state and contents of Meshery's internal registry of capabilities.
-- `mesheryctl environment` - Logical group of connections and their associated credentials.
-- `mesheryctl exp` - Experimental features
-=======
 - [`mesheryctl`](#global-commands-and-flags) - Global flags and CLI configuration
 - [`mesheryctl system`](#meshery-lifecycle-management-and-troubleshooting) - Meshery Lifecycle and Troubleshooting
 - [`mesheryctl adapter`](#cloud-native-lifecycle-and-configuration-management) - Lifecycle & Configuration Management: provisioning and configuration best practices
@@ -39,7 +26,6 @@
 - [`mesheryctl components`](#meshery-components) - Fundamental building block used to represent and define the infrastructure under management
 - [`mesheryctl registry`](#meshery-registry-management) - Model Database: Manage the state and contents of Meshery's internal registry of capabilities.
 - [`mesheryctl exp`](#experimental-featuresexp) - Experimental features
->>>>>>> a767bd66
 
 
 ## Global Commands and Flags
